--- conflicted
+++ resolved
@@ -3081,7 +3081,7 @@
 	# searching projects require filling to be run before it;
 	fill_project_list_info($projlist,
 	                       $tagfilter  ? 'ctags' : (),
-	                       $searchtext ? ('path', 'descr') : ());
+	                       $search_re ? ('path', 'descr') : ());
 	my @projects;
  PROJECT:
 	foreach my $pr (@$projlist) {
@@ -5493,13 +5493,9 @@
 	@projects = search_projects_list(\@projects,
 	                                 'search_regexp' => $search_regexp,
 	                                 'tagfilter'  => $tagfilter)
-<<<<<<< HEAD
-		if ($tagfilter || $searchtext);
+		if ($tagfilter || $search_regexp);
 	# fill the rest
 	@projects = fill_project_list_info(\@projects);
-=======
-		if ($tagfilter || $search_regexp);
->>>>>>> e65ceb61
 
 	$order ||= $default_projects_order;
 	$from = 0 unless defined $from;
