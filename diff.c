/*
 * Copyright (C) 2005 Junio C Hamano
 */
#include <sys/types.h>
#include <sys/wait.h>
#include <signal.h>
#include "cache.h"
#include "quote.h"
#include "diff.h"
#include "diffcore.h"
#include "xdiff-interface.h"

static int use_size_cache;

int diff_rename_limit_default = -1;

int git_diff_config(const char *var, const char *value)
{
	if (!strcmp(var, "diff.renamelimit")) {
		diff_rename_limit_default = git_config_int(var, value);
		return 0;
	}

	return git_default_config(var, value);
}

static char *quote_one(const char *str)
{
	int needlen;
	char *xp;

	if (!str)
		return NULL;
	needlen = quote_c_style(str, NULL, NULL, 0);
	if (!needlen)
		return strdup(str);
	xp = xmalloc(needlen + 1);
	quote_c_style(str, xp, NULL, 0);
	return xp;
}

static char *quote_two(const char *one, const char *two)
{
	int need_one = quote_c_style(one, NULL, NULL, 1);
	int need_two = quote_c_style(two, NULL, NULL, 1);
	char *xp;

	if (need_one + need_two) {
		if (!need_one) need_one = strlen(one);
		if (!need_two) need_one = strlen(two);

		xp = xmalloc(need_one + need_two + 3);
		xp[0] = '"';
		quote_c_style(one, xp + 1, NULL, 1);
		quote_c_style(two, xp + need_one + 1, NULL, 1);
		strcpy(xp + need_one + need_two + 1, "\"");
		return xp;
	}
	need_one = strlen(one);
	need_two = strlen(two);
	xp = xmalloc(need_one + need_two + 1);
	strcpy(xp, one);
	strcpy(xp + need_one, two);
	return xp;
}

static const char *external_diff(void)
{
	static const char *external_diff_cmd = NULL;
	static int done_preparing = 0;

	if (done_preparing)
		return external_diff_cmd;
	external_diff_cmd = getenv("GIT_EXTERNAL_DIFF");
	done_preparing = 1;
	return external_diff_cmd;
}

#define TEMPFILE_PATH_LEN		50

static struct diff_tempfile {
	const char *name; /* filename external diff should read from */
	char hex[41];
	char mode[10];
	char tmp_path[TEMPFILE_PATH_LEN];
} diff_temp[2];

static int count_lines(const char *data, int size)
{
	int count, ch, completely_empty = 1, nl_just_seen = 0;
	count = 0;
	while (0 < size--) {
		ch = *data++;
		if (ch == '\n') {
			count++;
			nl_just_seen = 1;
			completely_empty = 0;
		}
		else {
			nl_just_seen = 0;
			completely_empty = 0;
		}
	}
	if (completely_empty)
		return 0;
	if (!nl_just_seen)
		count++; /* no trailing newline */
	return count;
}

static void print_line_count(int count)
{
	switch (count) {
	case 0:
		printf("0,0");
		break;
	case 1:
		printf("1");
		break;
	default:
		printf("1,%d", count);
		break;
	}
}

static void copy_file(int prefix, const char *data, int size)
{
	int ch, nl_just_seen = 1;
	while (0 < size--) {
		ch = *data++;
		if (nl_just_seen)
			putchar(prefix);
		putchar(ch);
		if (ch == '\n')
			nl_just_seen = 1;
		else
			nl_just_seen = 0;
	}
	if (!nl_just_seen)
		printf("\n\\ No newline at end of file\n");
}

static void emit_rewrite_diff(const char *name_a,
			      const char *name_b,
			      struct diff_filespec *one,
			      struct diff_filespec *two)
{
	int lc_a, lc_b;
	diff_populate_filespec(one, 0);
	diff_populate_filespec(two, 0);
	lc_a = count_lines(one->data, one->size);
	lc_b = count_lines(two->data, two->size);
	printf("--- %s\n+++ %s\n@@ -", name_a, name_b);
	print_line_count(lc_a);
	printf(" +");
	print_line_count(lc_b);
	printf(" @@\n");
	if (lc_a)
		copy_file('-', one->data, one->size);
	if (lc_b)
		copy_file('+', two->data, two->size);
}

static int fill_mmfile(mmfile_t *mf, struct diff_filespec *one)
{
	if (!DIFF_FILE_VALID(one)) {
		mf->ptr = ""; /* does not matter */
		mf->size = 0;
		return 0;
	}
	else if (diff_populate_filespec(one, 0))
		return -1;
	mf->ptr = one->data;
	mf->size = one->size;
	return 0;
}

struct emit_callback {
	const char **label_path;
};

static int fn_out(void *priv, mmbuffer_t *mb, int nbuf)
{
	int i;
	struct emit_callback *ecbdata = priv;

	if (ecbdata->label_path[0]) {
		printf("--- %s\n", ecbdata->label_path[0]);
		printf("+++ %s\n", ecbdata->label_path[1]);
		ecbdata->label_path[0] = ecbdata->label_path[1] = NULL;
	}
	for (i = 0; i < nbuf; i++)
		if (!fwrite(mb[i].ptr, mb[i].size, 1, stdout))
			return -1;
	return 0;
}

struct diffstat_t {
	struct xdiff_emit_state xm;

	int nr;
	int alloc;
	struct diffstat_file {
		char *name;
		unsigned is_unmerged:1;
		unsigned is_binary:1;
		unsigned int added, deleted;
	} **files;
};

static struct diffstat_file *diffstat_add(struct diffstat_t *diffstat,
		const char *name)
{
	struct diffstat_file *x;
	x = xcalloc(sizeof (*x), 1);
	if (diffstat->nr == diffstat->alloc) {
		diffstat->alloc = alloc_nr(diffstat->alloc);
		diffstat->files = xrealloc(diffstat->files,
				diffstat->alloc * sizeof(x));
	}
	diffstat->files[diffstat->nr++] = x;
	x->name = strdup(name);
	return x;
}

static void diffstat_consume(void *priv, char *line, unsigned long len)
{
	struct diffstat_t *diffstat = priv;
	struct diffstat_file *x = diffstat->files[diffstat->nr - 1];

	if (line[0] == '+')
		x->added++;
	else if (line[0] == '-')
		x->deleted++;
}

static const char pluses[] = "++++++++++++++++++++++++++++++++++++++++++++++++++++++++++++++++++++++";
static const char minuses[]= "----------------------------------------------------------------------";

static void show_stats(struct diffstat_t* data)
{
	char *prefix = "";
	int i, len, add, del, total, adds = 0, dels = 0;
	int max, max_change = 0, max_len = 0;
	int total_files = data->nr;

	if (data->nr == 0)
		return;

	for (i = 0; i < data->nr; i++) {
		struct diffstat_file *file = data->files[i];

		if (file->is_binary || file->is_unmerged)
			continue;
		if (max_change < file->added + file->deleted)
			max_change = file->added + file->deleted;
		len = strlen(file->name);
		if (max_len < len)
			max_len = len;
	}

	for (i = 0; i < data->nr; i++) {
		char *name = data->files[i]->name;
		int added = data->files[i]->added;
		int deleted = data->files[i]->deleted;

		if (0 < (len = quote_c_style(name, NULL, NULL, 0))) {
			char *qname = xmalloc(len + 1);
			quote_c_style(name, qname, NULL, 0);
			free(name);
			data->files[i]->name = name = qname;
		}

		/*
		 * "scale" the filename
		 */
		len = strlen(name);
		max = max_len;
		if (max > 50)
			max = 50;
		if (len > max) {
			char *slash;
			prefix = "...";
			max -= 3;
			name += len - max;
			slash = strchr(name, '/');
			if (slash)
				name = slash;
		}
		len = max;

		/*
		 * scale the add/delete
		 */
		max = max_change;
		if (max + len > 70)
			max = 70 - len;

		if (data->files[i]->is_binary) {
			printf(" %s%-*s |  Bin\n", prefix, len, name);
			goto free_diffstat_file;
		}
		else if (data->files[i]->is_unmerged) {
			printf(" %s%-*s |  Unmerged\n", prefix, len, name);
			goto free_diffstat_file;
		}
		else if (added + deleted == 0) {
			total_files--;
			goto free_diffstat_file;
		}

		add = added;
		del = deleted;
		total = add + del;
		adds += add;
		dels += del;

		if (max_change > 0) {
			total = (total * max + max_change / 2) / max_change;
			add = (add * max + max_change / 2) / max_change;
			del = total - add;
		}
		printf(" %s%-*s |%5d %.*s%.*s\n", prefix,
				len, name, added + deleted,
				add, pluses, del, minuses);
	free_diffstat_file:
		free(data->files[i]->name);
		free(data->files[i]);
	}
	free(data->files);
	printf(" %d files changed, %d insertions(+), %d deletions(-)\n",
			total_files, adds, dels);
}

#define FIRST_FEW_BYTES 8000
static int mmfile_is_binary(mmfile_t *mf)
{
	long sz = mf->size;
	if (FIRST_FEW_BYTES < sz)
		sz = FIRST_FEW_BYTES;
	if (memchr(mf->ptr, 0, sz))
		return 1;
	return 0;
}

static void builtin_diff(const char *name_a,
			 const char *name_b,
			 struct diff_filespec *one,
			 struct diff_filespec *two,
			 const char *xfrm_msg,
			 int complete_rewrite)
{
	mmfile_t mf1, mf2;
	const char *lbl[2];
	char *a_one, *b_two;

	a_one = quote_two("a/", name_a);
	b_two = quote_two("b/", name_b);
	lbl[0] = DIFF_FILE_VALID(one) ? a_one : "/dev/null";
	lbl[1] = DIFF_FILE_VALID(two) ? b_two : "/dev/null";
	printf("diff --git %s %s\n", a_one, b_two);
	if (lbl[0][0] == '/') {
		/* /dev/null */
		printf("new file mode %06o\n", two->mode);
		if (xfrm_msg && xfrm_msg[0])
			puts(xfrm_msg);
	}
	else if (lbl[1][0] == '/') {
		printf("deleted file mode %06o\n", one->mode);
		if (xfrm_msg && xfrm_msg[0])
			puts(xfrm_msg);
	}
	else {
		if (one->mode != two->mode) {
			printf("old mode %06o\n", one->mode);
			printf("new mode %06o\n", two->mode);
		}
		if (xfrm_msg && xfrm_msg[0])
			puts(xfrm_msg);
		/*
		 * we do not run diff between different kind
		 * of objects.
		 */
		if ((one->mode ^ two->mode) & S_IFMT)
			goto free_ab_and_return;
		if (complete_rewrite) {
			emit_rewrite_diff(name_a, name_b, one, two);
			goto free_ab_and_return;
		}
	}

	if (fill_mmfile(&mf1, one) < 0 || fill_mmfile(&mf2, two) < 0)
		die("unable to read files to diff");

	if (mmfile_is_binary(&mf1) || mmfile_is_binary(&mf2))
		printf("Binary files %s and %s differ\n", lbl[0], lbl[1]);
	else {
		/* Crazy xdl interfaces.. */
		const char *diffopts = getenv("GIT_DIFF_OPTS");
		xpparam_t xpp;
		xdemitconf_t xecfg;
		xdemitcb_t ecb;
		struct emit_callback ecbdata;

		ecbdata.label_path = lbl;
		xpp.flags = XDF_NEED_MINIMAL;
		xecfg.ctxlen = 3;
		xecfg.flags = XDL_EMIT_FUNCNAMES;
		if (!diffopts)
			;
		else if (!strncmp(diffopts, "--unified=", 10))
			xecfg.ctxlen = strtoul(diffopts + 10, NULL, 10);
		else if (!strncmp(diffopts, "-u", 2))
			xecfg.ctxlen = strtoul(diffopts + 2, NULL, 10);
		ecb.outf = fn_out;
		ecb.priv = &ecbdata;
		xdl_diff(&mf1, &mf2, &xpp, &xecfg, &ecb);
	}

 free_ab_and_return:
	free(a_one);
	free(b_two);
	return;
}

static void builtin_diffstat(const char *name_a, const char *name_b,
		struct diff_filespec *one, struct diff_filespec *two,
		struct diffstat_t *diffstat)
{
	mmfile_t mf1, mf2;
	struct diffstat_file *data;

	data = diffstat_add(diffstat, name_a ? name_a : name_b);

	if (!one || !two) {
		data->is_unmerged = 1;
		return;
	}

	if (fill_mmfile(&mf1, one) < 0 || fill_mmfile(&mf2, two) < 0)
		die("unable to read files to diff");

	if (mmfile_is_binary(&mf1) || mmfile_is_binary(&mf2))
		data->is_binary = 1;
	else {
		/* Crazy xdl interfaces.. */
		xpparam_t xpp;
		xdemitconf_t xecfg;
		xdemitcb_t ecb;

		xpp.flags = XDF_NEED_MINIMAL;
		xecfg.ctxlen = 0;
		xecfg.flags = 0;
		ecb.outf = xdiff_outf;
		ecb.priv = diffstat;
		xdl_diff(&mf1, &mf2, &xpp, &xecfg, &ecb);
	}
}

struct diff_filespec *alloc_filespec(const char *path)
{
	int namelen = strlen(path);
	struct diff_filespec *spec = xmalloc(sizeof(*spec) + namelen + 1);

	memset(spec, 0, sizeof(*spec));
	spec->path = (char *)(spec + 1);
	memcpy(spec->path, path, namelen+1);
	return spec;
}

void fill_filespec(struct diff_filespec *spec, const unsigned char *sha1,
		   unsigned short mode)
{
	if (mode) {
		spec->mode = canon_mode(mode);
		memcpy(spec->sha1, sha1, 20);
		spec->sha1_valid = !!memcmp(sha1, null_sha1, 20);
	}
}

/*
 * Given a name and sha1 pair, if the dircache tells us the file in
 * the work tree has that object contents, return true, so that
 * prepare_temp_file() does not have to inflate and extract.
 */
static int work_tree_matches(const char *name, const unsigned char *sha1)
{
	struct cache_entry *ce;
	struct stat st;
	int pos, len;

	/* We do not read the cache ourselves here, because the
	 * benchmark with my previous version that always reads cache
	 * shows that it makes things worse for diff-tree comparing
	 * two linux-2.6 kernel trees in an already checked out work
	 * tree.  This is because most diff-tree comparisons deal with
	 * only a small number of files, while reading the cache is
	 * expensive for a large project, and its cost outweighs the
	 * savings we get by not inflating the object to a temporary
	 * file.  Practically, this code only helps when we are used
	 * by diff-cache --cached, which does read the cache before
	 * calling us.
	 */
	if (!active_cache)
		return 0;

	len = strlen(name);
	pos = cache_name_pos(name, len);
	if (pos < 0)
		return 0;
	ce = active_cache[pos];
	if ((lstat(name, &st) < 0) ||
	    !S_ISREG(st.st_mode) || /* careful! */
	    ce_match_stat(ce, &st, 0) ||
	    memcmp(sha1, ce->sha1, 20))
		return 0;
	/* we return 1 only when we can stat, it is a regular file,
	 * stat information matches, and sha1 recorded in the cache
	 * matches.  I.e. we know the file in the work tree really is
	 * the same as the <name, sha1> pair.
	 */
	return 1;
}

static struct sha1_size_cache {
	unsigned char sha1[20];
	unsigned long size;
} **sha1_size_cache;
static int sha1_size_cache_nr, sha1_size_cache_alloc;

static struct sha1_size_cache *locate_size_cache(unsigned char *sha1,
						 int find_only,
						 unsigned long size)
{
	int first, last;
	struct sha1_size_cache *e;

	first = 0;
	last = sha1_size_cache_nr;
	while (last > first) {
		int cmp, next = (last + first) >> 1;
		e = sha1_size_cache[next];
		cmp = memcmp(e->sha1, sha1, 20);
		if (!cmp)
			return e;
		if (cmp < 0) {
			last = next;
			continue;
		}
		first = next+1;
	}
	/* not found */
	if (find_only)
		return NULL;
	/* insert to make it at "first" */
	if (sha1_size_cache_alloc <= sha1_size_cache_nr) {
		sha1_size_cache_alloc = alloc_nr(sha1_size_cache_alloc);
		sha1_size_cache = xrealloc(sha1_size_cache,
					   sha1_size_cache_alloc *
					   sizeof(*sha1_size_cache));
	}
	sha1_size_cache_nr++;
	if (first < sha1_size_cache_nr)
		memmove(sha1_size_cache + first + 1, sha1_size_cache + first,
			(sha1_size_cache_nr - first - 1) *
			sizeof(*sha1_size_cache));
	e = xmalloc(sizeof(struct sha1_size_cache));
	sha1_size_cache[first] = e;
	memcpy(e->sha1, sha1, 20);
	e->size = size;
	return e;
}

/*
 * While doing rename detection and pickaxe operation, we may need to
 * grab the data for the blob (or file) for our own in-core comparison.
 * diff_filespec has data and size fields for this purpose.
 */
int diff_populate_filespec(struct diff_filespec *s, int size_only)
{
	int err = 0;
	if (!DIFF_FILE_VALID(s))
		die("internal error: asking to populate invalid file.");
	if (S_ISDIR(s->mode))
		return -1;

	if (!use_size_cache)
		size_only = 0;

	if (s->data)
		return err;
	if (!s->sha1_valid ||
	    work_tree_matches(s->path, s->sha1)) {
		struct stat st;
		int fd;
		if (lstat(s->path, &st) < 0) {
			if (errno == ENOENT) {
			err_empty:
				err = -1;
			empty:
				s->data = "";
				s->size = 0;
				return err;
			}
		}
		s->size = st.st_size;
		if (!s->size)
			goto empty;
		if (size_only)
			return 0;
		if (S_ISLNK(st.st_mode)) {
			int ret;
			s->data = xmalloc(s->size);
			s->should_free = 1;
			ret = readlink(s->path, s->data, s->size);
			if (ret < 0) {
				free(s->data);
				goto err_empty;
			}
			return 0;
		}
		fd = open(s->path, O_RDONLY);
		if (fd < 0)
			goto err_empty;
		s->data = mmap(NULL, s->size, PROT_READ, MAP_PRIVATE, fd, 0);
		close(fd);
		if (s->data == MAP_FAILED)
			goto err_empty;
		s->should_munmap = 1;
	}
	else {
		char type[20];
		struct sha1_size_cache *e;

		if (size_only) {
			e = locate_size_cache(s->sha1, 1, 0);
			if (e) {
				s->size = e->size;
				return 0;
			}
			if (!sha1_object_info(s->sha1, type, &s->size))
				locate_size_cache(s->sha1, 0, s->size);
		}
		else {
			s->data = read_sha1_file(s->sha1, type, &s->size);
			s->should_free = 1;
		}
	}
	return 0;
}

void diff_free_filespec_data(struct diff_filespec *s)
{
	if (s->should_free)
		free(s->data);
	else if (s->should_munmap)
		munmap(s->data, s->size);
	s->should_free = s->should_munmap = 0;
	s->data = NULL;
	free(s->cnt_data);
	s->cnt_data = NULL;
}

static void prep_temp_blob(struct diff_tempfile *temp,
			   void *blob,
			   unsigned long size,
			   const unsigned char *sha1,
			   int mode)
{
	int fd;

	fd = git_mkstemp(temp->tmp_path, TEMPFILE_PATH_LEN, ".diff_XXXXXX");
	if (fd < 0)
		die("unable to create temp-file");
	if (write(fd, blob, size) != size)
		die("unable to write temp-file");
	close(fd);
	temp->name = temp->tmp_path;
	strcpy(temp->hex, sha1_to_hex(sha1));
	temp->hex[40] = 0;
	sprintf(temp->mode, "%06o", mode);
}

static void prepare_temp_file(const char *name,
			      struct diff_tempfile *temp,
			      struct diff_filespec *one)
{
	if (!DIFF_FILE_VALID(one)) {
	not_a_valid_file:
		/* A '-' entry produces this for file-2, and
		 * a '+' entry produces this for file-1.
		 */
		temp->name = "/dev/null";
		strcpy(temp->hex, ".");
		strcpy(temp->mode, ".");
		return;
	}

	if (!one->sha1_valid ||
	    work_tree_matches(name, one->sha1)) {
		struct stat st;
		if (lstat(name, &st) < 0) {
			if (errno == ENOENT)
				goto not_a_valid_file;
			die("stat(%s): %s", name, strerror(errno));
		}
		if (S_ISLNK(st.st_mode)) {
			int ret;
			char buf[PATH_MAX + 1]; /* ought to be SYMLINK_MAX */
			if (sizeof(buf) <= st.st_size)
				die("symlink too long: %s", name);
			ret = readlink(name, buf, st.st_size);
			if (ret < 0)
				die("readlink(%s)", name);
			prep_temp_blob(temp, buf, st.st_size,
				       (one->sha1_valid ?
					one->sha1 : null_sha1),
				       (one->sha1_valid ?
					one->mode : S_IFLNK));
		}
		else {
			/* we can borrow from the file in the work tree */
			temp->name = name;
			if (!one->sha1_valid)
				strcpy(temp->hex, sha1_to_hex(null_sha1));
			else
				strcpy(temp->hex, sha1_to_hex(one->sha1));
			/* Even though we may sometimes borrow the
			 * contents from the work tree, we always want
			 * one->mode.  mode is trustworthy even when
			 * !(one->sha1_valid), as long as
			 * DIFF_FILE_VALID(one).
			 */
			sprintf(temp->mode, "%06o", one->mode);
		}
		return;
	}
	else {
		if (diff_populate_filespec(one, 0))
			die("cannot read data blob for %s", one->path);
		prep_temp_blob(temp, one->data, one->size,
			       one->sha1, one->mode);
	}
}

static void remove_tempfile(void)
{
	int i;

	for (i = 0; i < 2; i++)
		if (diff_temp[i].name == diff_temp[i].tmp_path) {
			unlink(diff_temp[i].name);
			diff_temp[i].name = NULL;
		}
}

static void remove_tempfile_on_signal(int signo)
{
	remove_tempfile();
	signal(SIGINT, SIG_DFL);
	raise(signo);
}

static int spawn_prog(const char *pgm, const char **arg)
{
	pid_t pid;
	int status;

	fflush(NULL);
	pid = fork();
	if (pid < 0)
		die("unable to fork");
	if (!pid) {
		execvp(pgm, (char *const*) arg);
		exit(255);
	}

	while (waitpid(pid, &status, 0) < 0) {
		if (errno == EINTR)
			continue;
		return -1;
	}

	/* Earlier we did not check the exit status because
	 * diff exits non-zero if files are different, and
	 * we are not interested in knowing that.  It was a
	 * mistake which made it harder to quit a diff-*
	 * session that uses the git-apply-patch-script as
	 * the GIT_EXTERNAL_DIFF.  A custom GIT_EXTERNAL_DIFF
	 * should also exit non-zero only when it wants to
	 * abort the entire diff-* session.
	 */
	if (WIFEXITED(status) && !WEXITSTATUS(status))
		return 0;
	return -1;
}

/* An external diff command takes:
 *
 * diff-cmd name infile1 infile1-sha1 infile1-mode \
 *               infile2 infile2-sha1 infile2-mode [ rename-to ]
 *
 */
static void run_external_diff(const char *pgm,
			      const char *name,
			      const char *other,
			      struct diff_filespec *one,
			      struct diff_filespec *two,
			      const char *xfrm_msg,
			      int complete_rewrite)
{
	const char *spawn_arg[10];
	struct diff_tempfile *temp = diff_temp;
	int retval;
	static int atexit_asked = 0;
	const char *othername;
	const char **arg = &spawn_arg[0];

	othername = (other? other : name);
	if (one && two) {
		prepare_temp_file(name, &temp[0], one);
		prepare_temp_file(othername, &temp[1], two);
		if (! atexit_asked &&
		    (temp[0].name == temp[0].tmp_path ||
		     temp[1].name == temp[1].tmp_path)) {
			atexit_asked = 1;
			atexit(remove_tempfile);
		}
		signal(SIGINT, remove_tempfile_on_signal);
	}

	if (one && two) {
		*arg++ = pgm;
		*arg++ = name;
		*arg++ = temp[0].name;
		*arg++ = temp[0].hex;
		*arg++ = temp[0].mode;
		*arg++ = temp[1].name;
		*arg++ = temp[1].hex;
		*arg++ = temp[1].mode;
		if (other) {
			*arg++ = other;
			*arg++ = xfrm_msg;
		}
	} else {
		*arg++ = pgm;
		*arg++ = name;
	}
	*arg = NULL;
	retval = spawn_prog(pgm, spawn_arg);
	remove_tempfile();
	if (retval) {
		fprintf(stderr, "external diff died, stopping at %s.\n", name);
		exit(1);
	}
}

static void run_diff_cmd(const char *pgm,
			 const char *name,
			 const char *other,
			 struct diff_filespec *one,
			 struct diff_filespec *two,
			 const char *xfrm_msg,
			 int complete_rewrite)
{
	if (pgm) {
		run_external_diff(pgm, name, other, one, two, xfrm_msg,
				  complete_rewrite);
		return;
	}
	if (one && two)
		builtin_diff(name, other ? other : name,
			     one, two, xfrm_msg, complete_rewrite);
	else
		printf("* Unmerged path %s\n", name);
}

static void diff_fill_sha1_info(struct diff_filespec *one)
{
	if (DIFF_FILE_VALID(one)) {
		if (!one->sha1_valid) {
			struct stat st;
			if (lstat(one->path, &st) < 0)
				die("stat %s", one->path);
			if (index_path(one->sha1, one->path, &st, 0))
				die("cannot hash %s\n", one->path);
		}
	}
	else
		memset(one->sha1, 0, 20);
}

static void run_diff(struct diff_filepair *p, struct diff_options *o)
{
	const char *pgm = external_diff();
	char msg[PATH_MAX*2+300], *xfrm_msg;
	struct diff_filespec *one;
	struct diff_filespec *two;
	const char *name;
	const char *other;
	char *name_munged, *other_munged;
	int complete_rewrite = 0;
	int len;

	if (DIFF_PAIR_UNMERGED(p)) {
		/* unmerged */
		run_diff_cmd(pgm, p->one->path, NULL, NULL, NULL, NULL, 0);
		return;
	}

	name = p->one->path;
	other = (strcmp(name, p->two->path) ? p->two->path : NULL);
	name_munged = quote_one(name);
	other_munged = quote_one(other);
	one = p->one; two = p->two;

	diff_fill_sha1_info(one);
	diff_fill_sha1_info(two);

	len = 0;
	switch (p->status) {
	case DIFF_STATUS_COPIED:
		len += snprintf(msg + len, sizeof(msg) - len,
				"similarity index %d%%\n"
				"copy from %s\n"
				"copy to %s\n",
				(int)(0.5 + p->score * 100.0/MAX_SCORE),
				name_munged, other_munged);
		break;
	case DIFF_STATUS_RENAMED:
		len += snprintf(msg + len, sizeof(msg) - len,
				"similarity index %d%%\n"
				"rename from %s\n"
				"rename to %s\n",
				(int)(0.5 + p->score * 100.0/MAX_SCORE),
				name_munged, other_munged);
		break;
	case DIFF_STATUS_MODIFIED:
		if (p->score) {
			len += snprintf(msg + len, sizeof(msg) - len,
					"dissimilarity index %d%%\n",
					(int)(0.5 + p->score *
					      100.0/MAX_SCORE));
			complete_rewrite = 1;
			break;
		}
		/* fallthru */
	default:
		/* nothing */
		;
	}

	if (memcmp(one->sha1, two->sha1, 20)) {
		char one_sha1[41];
		int abbrev = o->full_index ? 40 : DEFAULT_ABBREV;
		memcpy(one_sha1, sha1_to_hex(one->sha1), 41);

		len += snprintf(msg + len, sizeof(msg) - len,
				"index %.*s..%.*s",
				abbrev, one_sha1, abbrev,
				sha1_to_hex(two->sha1));
		if (one->mode == two->mode)
			len += snprintf(msg + len, sizeof(msg) - len,
					" %06o", one->mode);
		len += snprintf(msg + len, sizeof(msg) - len, "\n");
	}

	if (len)
		msg[--len] = 0;
	xfrm_msg = len ? msg : NULL;

	if (!pgm &&
	    DIFF_FILE_VALID(one) && DIFF_FILE_VALID(two) &&
	    (S_IFMT & one->mode) != (S_IFMT & two->mode)) {
		/* a filepair that changes between file and symlink
		 * needs to be split into deletion and creation.
		 */
		struct diff_filespec *null = alloc_filespec(two->path);
		run_diff_cmd(NULL, name, other, one, null, xfrm_msg, 0);
		free(null);
		null = alloc_filespec(one->path);
		run_diff_cmd(NULL, name, other, null, two, xfrm_msg, 0);
		free(null);
	}
	else
		run_diff_cmd(pgm, name, other, one, two, xfrm_msg,
			     complete_rewrite);

	free(name_munged);
	free(other_munged);
}

static void run_diffstat(struct diff_filepair *p, struct diff_options *o,
		struct diffstat_t *diffstat)
{
	const char *name;
	const char *other;

	if (DIFF_PAIR_UNMERGED(p)) {
		/* unmerged */
		builtin_diffstat(p->one->path, NULL, NULL, NULL, diffstat);
		return;
	}

	name = p->one->path;
	other = (strcmp(name, p->two->path) ? p->two->path : NULL);

	diff_fill_sha1_info(p->one);
	diff_fill_sha1_info(p->two);

	builtin_diffstat(name, other, p->one, p->two, diffstat);
}

void diff_setup(struct diff_options *options)
{
	memset(options, 0, sizeof(*options));
	options->output_format = DIFF_FORMAT_RAW;
	options->line_termination = '\n';
	options->break_opt = -1;
	options->rename_limit = -1;

	options->change = diff_change;
	options->add_remove = diff_addremove;
}

int diff_setup_done(struct diff_options *options)
{
	if ((options->find_copies_harder &&
	     options->detect_rename != DIFF_DETECT_COPY) ||
	    (0 <= options->rename_limit && !options->detect_rename))
		return -1;

	/*
	 * These cases always need recursive; we do not drop caller-supplied
	 * recursive bits for other formats here.
	 */
	if ((options->output_format == DIFF_FORMAT_PATCH) ||
<<<<<<< HEAD
	    (options->output_format == DIFF_FORMAT_DIFFSTAT) ||
	    (options->with_stat))
=======
	    (options->output_format == DIFF_FORMAT_DIFFSTAT))
>>>>>>> 3a624b34
		options->recursive = 1;

	if (options->detect_rename && options->rename_limit < 0)
		options->rename_limit = diff_rename_limit_default;
	if (options->setup & DIFF_SETUP_USE_CACHE) {
		if (!active_cache)
			/* read-cache does not die even when it fails
			 * so it is safe for us to do this here.  Also
			 * it does not smudge active_cache or active_nr
			 * when it fails, so we do not have to worry about
			 * cleaning it up ourselves either.
			 */
			read_cache();
	}
	if (options->setup & DIFF_SETUP_USE_SIZE_CACHE)
		use_size_cache = 1;
	if (options->abbrev <= 0 || 40 < options->abbrev)
		options->abbrev = 40; /* full */

	return 0;
}

int diff_opt_parse(struct diff_options *options, const char **av, int ac)
{
	const char *arg = av[0];
	if (!strcmp(arg, "-p") || !strcmp(arg, "-u"))
		options->output_format = DIFF_FORMAT_PATCH;
	else if (!strcmp(arg, "--patch-with-raw")) {
		options->output_format = DIFF_FORMAT_PATCH;
		options->with_raw = 1;
	}
	else if (!strcmp(arg, "--stat"))
		options->output_format = DIFF_FORMAT_DIFFSTAT;
	else if (!strcmp(arg, "--patch-with-stat")) {
		options->output_format = DIFF_FORMAT_PATCH;
		options->with_stat = 1;
	}
	else if (!strcmp(arg, "-z"))
		options->line_termination = 0;
	else if (!strncmp(arg, "-l", 2))
		options->rename_limit = strtoul(arg+2, NULL, 10);
	else if (!strcmp(arg, "--full-index"))
		options->full_index = 1;
	else if (!strcmp(arg, "--name-only"))
		options->output_format = DIFF_FORMAT_NAME;
	else if (!strcmp(arg, "--name-status"))
		options->output_format = DIFF_FORMAT_NAME_STATUS;
	else if (!strcmp(arg, "-R"))
		options->reverse_diff = 1;
	else if (!strncmp(arg, "-S", 2))
		options->pickaxe = arg + 2;
	else if (!strcmp(arg, "-s"))
		options->output_format = DIFF_FORMAT_NO_OUTPUT;
	else if (!strncmp(arg, "-O", 2))
		options->orderfile = arg + 2;
	else if (!strncmp(arg, "--diff-filter=", 14))
		options->filter = arg + 14;
	else if (!strcmp(arg, "--pickaxe-all"))
		options->pickaxe_opts = DIFF_PICKAXE_ALL;
	else if (!strcmp(arg, "--pickaxe-regex"))
		options->pickaxe_opts = DIFF_PICKAXE_REGEX;
	else if (!strncmp(arg, "-B", 2)) {
		if ((options->break_opt =
		     diff_scoreopt_parse(arg)) == -1)
			return -1;
	}
	else if (!strncmp(arg, "-M", 2)) {
		if ((options->rename_score =
		     diff_scoreopt_parse(arg)) == -1)
			return -1;
		options->detect_rename = DIFF_DETECT_RENAME;
	}
	else if (!strncmp(arg, "-C", 2)) {
		if ((options->rename_score =
		     diff_scoreopt_parse(arg)) == -1)
			return -1;
		options->detect_rename = DIFF_DETECT_COPY;
	}
	else if (!strcmp(arg, "--find-copies-harder"))
		options->find_copies_harder = 1;
	else if (!strcmp(arg, "--abbrev"))
		options->abbrev = DEFAULT_ABBREV;
	else if (!strncmp(arg, "--abbrev=", 9)) {
		options->abbrev = strtoul(arg + 9, NULL, 10);
		if (options->abbrev < MINIMUM_ABBREV)
			options->abbrev = MINIMUM_ABBREV;
		else if (40 < options->abbrev)
			options->abbrev = 40;
	}
	else
		return 0;
	return 1;
}

static int parse_num(const char **cp_p)
{
	unsigned long num, scale;
	int ch, dot;
	const char *cp = *cp_p;

	num = 0;
	scale = 1;
	dot = 0;
	for(;;) {
		ch = *cp;
		if ( !dot && ch == '.' ) {
			scale = 1;
			dot = 1;
		} else if ( ch == '%' ) {
			scale = dot ? scale*100 : 100;
			cp++;	/* % is always at the end */
			break;
		} else if ( ch >= '0' && ch <= '9' ) {
			if ( scale < 100000 ) {
				scale *= 10;
				num = (num*10) + (ch-'0');
			}
		} else {
			break;
		}
		cp++;
	}
	*cp_p = cp;

	/* user says num divided by scale and we say internally that
	 * is MAX_SCORE * num / scale.
	 */
	return (num >= scale) ? MAX_SCORE : (MAX_SCORE * num / scale);
}

int diff_scoreopt_parse(const char *opt)
{
	int opt1, opt2, cmd;

	if (*opt++ != '-')
		return -1;
	cmd = *opt++;
	if (cmd != 'M' && cmd != 'C' && cmd != 'B')
		return -1; /* that is not a -M, -C nor -B option */

	opt1 = parse_num(&opt);
	if (cmd != 'B')
		opt2 = 0;
	else {
		if (*opt == 0)
			opt2 = 0;
		else if (*opt != '/')
			return -1; /* we expect -B80/99 or -B80 */
		else {
			opt++;
			opt2 = parse_num(&opt);
		}
	}
	if (*opt != 0)
		return -1;
	return opt1 | (opt2 << 16);
}

struct diff_queue_struct diff_queued_diff;

void diff_q(struct diff_queue_struct *queue, struct diff_filepair *dp)
{
	if (queue->alloc <= queue->nr) {
		queue->alloc = alloc_nr(queue->alloc);
		queue->queue = xrealloc(queue->queue,
					sizeof(dp) * queue->alloc);
	}
	queue->queue[queue->nr++] = dp;
}

struct diff_filepair *diff_queue(struct diff_queue_struct *queue,
				 struct diff_filespec *one,
				 struct diff_filespec *two)
{
	struct diff_filepair *dp = xmalloc(sizeof(*dp));
	dp->one = one;
	dp->two = two;
	dp->score = 0;
	dp->status = 0;
	dp->source_stays = 0;
	dp->broken_pair = 0;
	if (queue)
		diff_q(queue, dp);
	return dp;
}

void diff_free_filepair(struct diff_filepair *p)
{
	diff_free_filespec_data(p->one);
	diff_free_filespec_data(p->two);
	free(p->one);
	free(p->two);
	free(p);
}

/* This is different from find_unique_abbrev() in that
 * it stuffs the result with dots for alignment.
 */
const char *diff_unique_abbrev(const unsigned char *sha1, int len)
{
	int abblen;
	const char *abbrev;
	if (len == 40)
		return sha1_to_hex(sha1);

	abbrev = find_unique_abbrev(sha1, len);
	if (!abbrev)
		return sha1_to_hex(sha1);
	abblen = strlen(abbrev);
	if (abblen < 37) {
		static char hex[41];
		if (len < abblen && abblen <= len + 2)
			sprintf(hex, "%s%.*s", abbrev, len+3-abblen, "..");
		else
			sprintf(hex, "%s...", abbrev);
		return hex;
	}
	return sha1_to_hex(sha1);
}

static void diff_flush_raw(struct diff_filepair *p,
			   int line_termination,
			   int inter_name_termination,
			   struct diff_options *options,
			   int output_format)
{
	int two_paths;
	char status[10];
	int abbrev = options->abbrev;
	const char *path_one, *path_two;

	path_one = p->one->path;
	path_two = p->two->path;
	if (line_termination) {
		path_one = quote_one(path_one);
		path_two = quote_one(path_two);
	}

	if (p->score)
		sprintf(status, "%c%03d", p->status,
			(int)(0.5 + p->score * 100.0/MAX_SCORE));
	else {
		status[0] = p->status;
		status[1] = 0;
	}
	switch (p->status) {
	case DIFF_STATUS_COPIED:
	case DIFF_STATUS_RENAMED:
		two_paths = 1;
		break;
	case DIFF_STATUS_ADDED:
	case DIFF_STATUS_DELETED:
		two_paths = 0;
		break;
	default:
		two_paths = 0;
		break;
	}
	if (output_format != DIFF_FORMAT_NAME_STATUS) {
		printf(":%06o %06o %s ",
		       p->one->mode, p->two->mode,
		       diff_unique_abbrev(p->one->sha1, abbrev));
		printf("%s ",
		       diff_unique_abbrev(p->two->sha1, abbrev));
	}
	printf("%s%c%s", status, inter_name_termination, path_one);
	if (two_paths)
		printf("%c%s", inter_name_termination, path_two);
	putchar(line_termination);
	if (path_one != p->one->path)
		free((void*)path_one);
	if (path_two != p->two->path)
		free((void*)path_two);
}

static void diff_flush_name(struct diff_filepair *p,
			    int inter_name_termination,
			    int line_termination)
{
	char *path = p->two->path;

	if (line_termination)
		path = quote_one(p->two->path);
	else
		path = p->two->path;
	printf("%s%c", path, line_termination);
	if (p->two->path != path)
		free(path);
}

int diff_unmodified_pair(struct diff_filepair *p)
{
	/* This function is written stricter than necessary to support
	 * the currently implemented transformers, but the idea is to
	 * let transformers to produce diff_filepairs any way they want,
	 * and filter and clean them up here before producing the output.
	 */
	struct diff_filespec *one, *two;

	if (DIFF_PAIR_UNMERGED(p))
		return 0; /* unmerged is interesting */

	one = p->one;
	two = p->two;

	/* deletion, addition, mode or type change
	 * and rename are all interesting.
	 */
	if (DIFF_FILE_VALID(one) != DIFF_FILE_VALID(two) ||
	    DIFF_PAIR_MODE_CHANGED(p) ||
	    strcmp(one->path, two->path))
		return 0;

	/* both are valid and point at the same path.  that is, we are
	 * dealing with a change.
	 */
	if (one->sha1_valid && two->sha1_valid &&
	    !memcmp(one->sha1, two->sha1, sizeof(one->sha1)))
		return 1; /* no change */
	if (!one->sha1_valid && !two->sha1_valid)
		return 1; /* both look at the same file on the filesystem. */
	return 0;
}

static void diff_flush_patch(struct diff_filepair *p, struct diff_options *o)
{
	if (diff_unmodified_pair(p))
		return;

	if ((DIFF_FILE_VALID(p->one) && S_ISDIR(p->one->mode)) ||
	    (DIFF_FILE_VALID(p->two) && S_ISDIR(p->two->mode)))
		return; /* no tree diffs in patch format */

	run_diff(p, o);
}

static void diff_flush_stat(struct diff_filepair *p, struct diff_options *o,
		struct diffstat_t *diffstat)
{
	if (diff_unmodified_pair(p))
		return;

	if ((DIFF_FILE_VALID(p->one) && S_ISDIR(p->one->mode)) ||
	    (DIFF_FILE_VALID(p->two) && S_ISDIR(p->two->mode)))
		return; /* no tree diffs in patch format */

	run_diffstat(p, o, diffstat);
}

int diff_queue_is_empty(void)
{
	struct diff_queue_struct *q = &diff_queued_diff;
	int i;
	for (i = 0; i < q->nr; i++)
		if (!diff_unmodified_pair(q->queue[i]))
			return 0;
	return 1;
}

#if DIFF_DEBUG
void diff_debug_filespec(struct diff_filespec *s, int x, const char *one)
{
	fprintf(stderr, "queue[%d] %s (%s) %s %06o %s\n",
		x, one ? one : "",
		s->path,
		DIFF_FILE_VALID(s) ? "valid" : "invalid",
		s->mode,
		s->sha1_valid ? sha1_to_hex(s->sha1) : "");
	fprintf(stderr, "queue[%d] %s size %lu flags %d\n",
		x, one ? one : "",
		s->size, s->xfrm_flags);
}

void diff_debug_filepair(const struct diff_filepair *p, int i)
{
	diff_debug_filespec(p->one, i, "one");
	diff_debug_filespec(p->two, i, "two");
	fprintf(stderr, "score %d, status %c stays %d broken %d\n",
		p->score, p->status ? p->status : '?',
		p->source_stays, p->broken_pair);
}

void diff_debug_queue(const char *msg, struct diff_queue_struct *q)
{
	int i;
	if (msg)
		fprintf(stderr, "%s\n", msg);
	fprintf(stderr, "q->nr = %d\n", q->nr);
	for (i = 0; i < q->nr; i++) {
		struct diff_filepair *p = q->queue[i];
		diff_debug_filepair(p, i);
	}
}
#endif

static void diff_resolve_rename_copy(void)
{
	int i, j;
	struct diff_filepair *p, *pp;
	struct diff_queue_struct *q = &diff_queued_diff;

	diff_debug_queue("resolve-rename-copy", q);

	for (i = 0; i < q->nr; i++) {
		p = q->queue[i];
		p->status = 0; /* undecided */
		if (DIFF_PAIR_UNMERGED(p))
			p->status = DIFF_STATUS_UNMERGED;
		else if (!DIFF_FILE_VALID(p->one))
			p->status = DIFF_STATUS_ADDED;
		else if (!DIFF_FILE_VALID(p->two))
			p->status = DIFF_STATUS_DELETED;
		else if (DIFF_PAIR_TYPE_CHANGED(p))
			p->status = DIFF_STATUS_TYPE_CHANGED;

		/* from this point on, we are dealing with a pair
		 * whose both sides are valid and of the same type, i.e.
		 * either in-place edit or rename/copy edit.
		 */
		else if (DIFF_PAIR_RENAME(p)) {
			if (p->source_stays) {
				p->status = DIFF_STATUS_COPIED;
				continue;
			}
			/* See if there is some other filepair that
			 * copies from the same source as us.  If so
			 * we are a copy.  Otherwise we are either a
			 * copy if the path stays, or a rename if it
			 * does not, but we already handled "stays" case.
			 */
			for (j = i + 1; j < q->nr; j++) {
				pp = q->queue[j];
				if (strcmp(pp->one->path, p->one->path))
					continue; /* not us */
				if (!DIFF_PAIR_RENAME(pp))
					continue; /* not a rename/copy */
				/* pp is a rename/copy from the same source */
				p->status = DIFF_STATUS_COPIED;
				break;
			}
			if (!p->status)
				p->status = DIFF_STATUS_RENAMED;
		}
		else if (memcmp(p->one->sha1, p->two->sha1, 20) ||
			 p->one->mode != p->two->mode)
			p->status = DIFF_STATUS_MODIFIED;
		else {
			/* This is a "no-change" entry and should not
			 * happen anymore, but prepare for broken callers.
			 */
			error("feeding unmodified %s to diffcore",
			      p->one->path);
			p->status = DIFF_STATUS_UNKNOWN;
		}
	}
	diff_debug_queue("resolve-rename-copy done", q);
}

static void flush_one_pair(struct diff_filepair *p,
			   int diff_output_format,
			   struct diff_options *options,
			   struct diffstat_t *diffstat)
{
	int inter_name_termination = '\t';
	int line_termination = options->line_termination;
	if (!line_termination)
		inter_name_termination = 0;

	switch (p->status) {
	case DIFF_STATUS_UNKNOWN:
		break;
	case 0:
		die("internal error in diff-resolve-rename-copy");
		break;
	default:
		switch (diff_output_format) {
		case DIFF_FORMAT_DIFFSTAT:
			diff_flush_stat(p, options, diffstat);
			break;
		case DIFF_FORMAT_PATCH:
			diff_flush_patch(p, options);
			break;
		case DIFF_FORMAT_RAW:
		case DIFF_FORMAT_NAME_STATUS:
			diff_flush_raw(p, line_termination,
				       inter_name_termination,
				       options, diff_output_format);
			break;
		case DIFF_FORMAT_NAME:
			diff_flush_name(p,
					inter_name_termination,
					line_termination);
			break;
		case DIFF_FORMAT_NO_OUTPUT:
			break;
		}
	}
}

void diff_flush(struct diff_options *options)
{
	struct diff_queue_struct *q = &diff_queued_diff;
	int i;
	int diff_output_format = options->output_format;
	struct diffstat_t *diffstat = NULL;

	if (diff_output_format == DIFF_FORMAT_DIFFSTAT || options->with_stat) {
		diffstat = xcalloc(sizeof (struct diffstat_t), 1);
		diffstat->xm.consume = diffstat_consume;
	}

	if (options->with_raw) {
		for (i = 0; i < q->nr; i++) {
			struct diff_filepair *p = q->queue[i];
			flush_one_pair(p, DIFF_FORMAT_RAW, options, NULL);
		}
		putchar(options->line_termination);
	}
	if (options->with_stat) {
		for (i = 0; i < q->nr; i++) {
			struct diff_filepair *p = q->queue[i];
			flush_one_pair(p, DIFF_FORMAT_DIFFSTAT, options,
					diffstat);
		}
		show_stats(diffstat);
		free(diffstat);
		diffstat = NULL;
		putchar(options->line_termination);
	}
	for (i = 0; i < q->nr; i++) {
		struct diff_filepair *p = q->queue[i];
		flush_one_pair(p, diff_output_format, options, diffstat);
		diff_free_filepair(p);
	}

	if (diffstat) {
		show_stats(diffstat);
		free(diffstat);
	}

	free(q->queue);
	q->queue = NULL;
	q->nr = q->alloc = 0;
}

static void diffcore_apply_filter(const char *filter)
{
	int i;
	struct diff_queue_struct *q = &diff_queued_diff;
	struct diff_queue_struct outq;
	outq.queue = NULL;
	outq.nr = outq.alloc = 0;

	if (!filter)
		return;

	if (strchr(filter, DIFF_STATUS_FILTER_AON)) {
		int found;
		for (i = found = 0; !found && i < q->nr; i++) {
			struct diff_filepair *p = q->queue[i];
			if (((p->status == DIFF_STATUS_MODIFIED) &&
			     ((p->score &&
			       strchr(filter, DIFF_STATUS_FILTER_BROKEN)) ||
			      (!p->score &&
			       strchr(filter, DIFF_STATUS_MODIFIED)))) ||
			    ((p->status != DIFF_STATUS_MODIFIED) &&
			     strchr(filter, p->status)))
				found++;
		}
		if (found)
			return;

		/* otherwise we will clear the whole queue
		 * by copying the empty outq at the end of this
		 * function, but first clear the current entries
		 * in the queue.
		 */
		for (i = 0; i < q->nr; i++)
			diff_free_filepair(q->queue[i]);
	}
	else {
		/* Only the matching ones */
		for (i = 0; i < q->nr; i++) {
			struct diff_filepair *p = q->queue[i];

			if (((p->status == DIFF_STATUS_MODIFIED) &&
			     ((p->score &&
			       strchr(filter, DIFF_STATUS_FILTER_BROKEN)) ||
			      (!p->score &&
			       strchr(filter, DIFF_STATUS_MODIFIED)))) ||
			    ((p->status != DIFF_STATUS_MODIFIED) &&
			     strchr(filter, p->status)))
				diff_q(&outq, p);
			else
				diff_free_filepair(p);
		}
	}
	free(q->queue);
	*q = outq;
}

void diffcore_std(struct diff_options *options)
{
	if (options->break_opt != -1)
		diffcore_break(options->break_opt);
	if (options->detect_rename)
		diffcore_rename(options);
	if (options->break_opt != -1)
		diffcore_merge_broken();
	if (options->pickaxe)
		diffcore_pickaxe(options->pickaxe, options->pickaxe_opts);
	if (options->orderfile)
		diffcore_order(options->orderfile);
	diff_resolve_rename_copy();
	diffcore_apply_filter(options->filter);
}


void diffcore_std_no_resolve(struct diff_options *options)
{
	if (options->pickaxe)
		diffcore_pickaxe(options->pickaxe, options->pickaxe_opts);
	if (options->orderfile)
		diffcore_order(options->orderfile);
	diffcore_apply_filter(options->filter);
}

void diff_addremove(struct diff_options *options,
		    int addremove, unsigned mode,
		    const unsigned char *sha1,
		    const char *base, const char *path)
{
	char concatpath[PATH_MAX];
	struct diff_filespec *one, *two;

	/* This may look odd, but it is a preparation for
	 * feeding "there are unchanged files which should
	 * not produce diffs, but when you are doing copy
	 * detection you would need them, so here they are"
	 * entries to the diff-core.  They will be prefixed
	 * with something like '=' or '*' (I haven't decided
	 * which but should not make any difference).
	 * Feeding the same new and old to diff_change() 
	 * also has the same effect.
	 * Before the final output happens, they are pruned after
	 * merged into rename/copy pairs as appropriate.
	 */
	if (options->reverse_diff)
		addremove = (addremove == '+' ? '-' :
			     addremove == '-' ? '+' : addremove);

	if (!path) path = "";
	sprintf(concatpath, "%s%s", base, path);
	one = alloc_filespec(concatpath);
	two = alloc_filespec(concatpath);

	if (addremove != '+')
		fill_filespec(one, sha1, mode);
	if (addremove != '-')
		fill_filespec(two, sha1, mode);

	diff_queue(&diff_queued_diff, one, two);
}

void diff_change(struct diff_options *options,
		 unsigned old_mode, unsigned new_mode,
		 const unsigned char *old_sha1,
		 const unsigned char *new_sha1,
		 const char *base, const char *path) 
{
	char concatpath[PATH_MAX];
	struct diff_filespec *one, *two;

	if (options->reverse_diff) {
		unsigned tmp;
		const unsigned char *tmp_c;
		tmp = old_mode; old_mode = new_mode; new_mode = tmp;
		tmp_c = old_sha1; old_sha1 = new_sha1; new_sha1 = tmp_c;
	}
	if (!path) path = "";
	sprintf(concatpath, "%s%s", base, path);
	one = alloc_filespec(concatpath);
	two = alloc_filespec(concatpath);
	fill_filespec(one, old_sha1, old_mode);
	fill_filespec(two, new_sha1, new_mode);

	diff_queue(&diff_queued_diff, one, two);
}

void diff_unmerge(struct diff_options *options,
		  const char *path)
{
	struct diff_filespec *one, *two;
	one = alloc_filespec(path);
	two = alloc_filespec(path);
	diff_queue(&diff_queued_diff, one, two);
}<|MERGE_RESOLUTION|>--- conflicted
+++ resolved
@@ -1035,12 +1035,7 @@
 	 * recursive bits for other formats here.
 	 */
 	if ((options->output_format == DIFF_FORMAT_PATCH) ||
-<<<<<<< HEAD
-	    (options->output_format == DIFF_FORMAT_DIFFSTAT) ||
-	    (options->with_stat))
-=======
 	    (options->output_format == DIFF_FORMAT_DIFFSTAT))
->>>>>>> 3a624b34
 		options->recursive = 1;
 
 	if (options->detect_rename && options->rename_limit < 0)
