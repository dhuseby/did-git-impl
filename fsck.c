#include "cache.h"
#include "object.h"
#include "blob.h"
#include "tree.h"
#include "tree-walk.h"
#include "commit.h"
#include "tag.h"
#include "fsck.h"
#include "refs.h"
#include "utf8.h"
#include "sha1-array.h"
#include "decorate.h"
#include "oidset.h"
#include "packfile.h"
#include "submodule-config.h"
#include "config.h"

static struct oidset gitmodules_found = OIDSET_INIT;
static struct oidset gitmodules_done = OIDSET_INIT;

#define FSCK_FATAL -1
#define FSCK_INFO -2

#define FOREACH_MSG_ID(FUNC) \
	/* fatal errors */ \
	FUNC(NUL_IN_HEADER, FATAL) \
	FUNC(UNTERMINATED_HEADER, FATAL) \
	/* errors */ \
	FUNC(BAD_DATE, ERROR) \
	FUNC(BAD_DATE_OVERFLOW, ERROR) \
	FUNC(BAD_EMAIL, ERROR) \
	FUNC(BAD_NAME, ERROR) \
	FUNC(BAD_OBJECT_SHA1, ERROR) \
	FUNC(BAD_PARENT_SHA1, ERROR) \
	FUNC(BAD_TAG_OBJECT, ERROR) \
	FUNC(BAD_TIMEZONE, ERROR) \
	FUNC(BAD_TREE, ERROR) \
	FUNC(BAD_TREE_SHA1, ERROR) \
	FUNC(BAD_TYPE, ERROR) \
	FUNC(DUPLICATE_ENTRIES, ERROR) \
	FUNC(MISSING_AUTHOR, ERROR) \
	FUNC(MISSING_COMMITTER, ERROR) \
	FUNC(MISSING_EMAIL, ERROR) \
	FUNC(MISSING_GRAFT, ERROR) \
	FUNC(MISSING_NAME_BEFORE_EMAIL, ERROR) \
	FUNC(MISSING_OBJECT, ERROR) \
	FUNC(MISSING_PARENT, ERROR) \
	FUNC(MISSING_SPACE_BEFORE_DATE, ERROR) \
	FUNC(MISSING_SPACE_BEFORE_EMAIL, ERROR) \
	FUNC(MISSING_TAG, ERROR) \
	FUNC(MISSING_TAG_ENTRY, ERROR) \
	FUNC(MISSING_TAG_OBJECT, ERROR) \
	FUNC(MISSING_TREE, ERROR) \
	FUNC(MISSING_TREE_OBJECT, ERROR) \
	FUNC(MISSING_TYPE, ERROR) \
	FUNC(MISSING_TYPE_ENTRY, ERROR) \
	FUNC(MULTIPLE_AUTHORS, ERROR) \
	FUNC(TAG_OBJECT_NOT_TAG, ERROR) \
	FUNC(TREE_NOT_SORTED, ERROR) \
	FUNC(UNKNOWN_TYPE, ERROR) \
	FUNC(ZERO_PADDED_DATE, ERROR) \
	FUNC(GITMODULES_MISSING, ERROR) \
	FUNC(GITMODULES_BLOB, ERROR) \
	FUNC(GITMODULES_PARSE, ERROR) \
	FUNC(GITMODULES_NAME, ERROR) \
	FUNC(GITMODULES_SYMLINK, ERROR) \
	/* warnings */ \
	FUNC(BAD_FILEMODE, WARN) \
	FUNC(EMPTY_NAME, WARN) \
	FUNC(FULL_PATHNAME, WARN) \
	FUNC(HAS_DOT, WARN) \
	FUNC(HAS_DOTDOT, WARN) \
	FUNC(HAS_DOTGIT, WARN) \
	FUNC(NULL_SHA1, WARN) \
	FUNC(ZERO_PADDED_FILEMODE, WARN) \
	FUNC(NUL_IN_COMMIT, WARN) \
	/* infos (reported as warnings, but ignored by default) */ \
	FUNC(BAD_TAG_NAME, INFO) \
	FUNC(MISSING_TAGGER_ENTRY, INFO)

#define MSG_ID(id, msg_type) FSCK_MSG_##id,
enum fsck_msg_id {
	FOREACH_MSG_ID(MSG_ID)
	FSCK_MSG_MAX
};
#undef MSG_ID

#define STR(x) #x
#define MSG_ID(id, msg_type) { STR(id), NULL, FSCK_##msg_type },
static struct {
	const char *id_string;
	const char *downcased;
	int msg_type;
} msg_id_info[FSCK_MSG_MAX + 1] = {
	FOREACH_MSG_ID(MSG_ID)
	{ NULL, NULL, -1 }
};
#undef MSG_ID

static int parse_msg_id(const char *text)
{
	int i;

	if (!msg_id_info[0].downcased) {
		/* convert id_string to lower case, without underscores. */
		for (i = 0; i < FSCK_MSG_MAX; i++) {
			const char *p = msg_id_info[i].id_string;
			int len = strlen(p);
			char *q = xmalloc(len);

			msg_id_info[i].downcased = q;
			while (*p)
				if (*p == '_')
					p++;
				else
					*(q)++ = tolower(*(p)++);
			*q = '\0';
		}
	}

	for (i = 0; i < FSCK_MSG_MAX; i++)
		if (!strcmp(text, msg_id_info[i].downcased))
			return i;

	return -1;
}

static int fsck_msg_type(enum fsck_msg_id msg_id,
	struct fsck_options *options)
{
	int msg_type;

	assert(msg_id >= 0 && msg_id < FSCK_MSG_MAX);

	if (options->msg_type)
		msg_type = options->msg_type[msg_id];
	else {
		msg_type = msg_id_info[msg_id].msg_type;
		if (options->strict && msg_type == FSCK_WARN)
			msg_type = FSCK_ERROR;
	}

	return msg_type;
}

static void init_skiplist(struct fsck_options *options, const char *path)
{
	static struct oid_array skiplist = OID_ARRAY_INIT;
	int sorted, fd;
	char buffer[GIT_MAX_HEXSZ + 1];
	struct object_id oid;

	if (options->skiplist)
		sorted = options->skiplist->sorted;
	else {
		sorted = 1;
		options->skiplist = &skiplist;
	}

	fd = open(path, O_RDONLY);
	if (fd < 0)
		die("Could not open skip list: %s", path);
	for (;;) {
		const char *p;
		int result = read_in_full(fd, buffer, sizeof(buffer));
		if (result < 0)
			die_errno("Could not read '%s'", path);
		if (!result)
			break;
		if (parse_oid_hex(buffer, &oid, &p) || *p != '\n')
			die("Invalid SHA-1: %s", buffer);
		oid_array_append(&skiplist, &oid);
		if (sorted && skiplist.nr > 1 &&
				oidcmp(&skiplist.oid[skiplist.nr - 2],
				       &oid) > 0)
			sorted = 0;
	}
	close(fd);

	if (sorted)
		skiplist.sorted = 1;
}

static int parse_msg_type(const char *str)
{
	if (!strcmp(str, "error"))
		return FSCK_ERROR;
	else if (!strcmp(str, "warn"))
		return FSCK_WARN;
	else if (!strcmp(str, "ignore"))
		return FSCK_IGNORE;
	else
		die("Unknown fsck message type: '%s'", str);
}

int is_valid_msg_type(const char *msg_id, const char *msg_type)
{
	if (parse_msg_id(msg_id) < 0)
		return 0;
	parse_msg_type(msg_type);
	return 1;
}

void fsck_set_msg_type(struct fsck_options *options,
		const char *msg_id, const char *msg_type)
{
	int id = parse_msg_id(msg_id), type;

	if (id < 0)
		die("Unhandled message id: %s", msg_id);
	type = parse_msg_type(msg_type);

	if (type != FSCK_ERROR && msg_id_info[id].msg_type == FSCK_FATAL)
		die("Cannot demote %s to %s", msg_id, msg_type);

	if (!options->msg_type) {
		int i;
		int *msg_type;
		ALLOC_ARRAY(msg_type, FSCK_MSG_MAX);
		for (i = 0; i < FSCK_MSG_MAX; i++)
			msg_type[i] = fsck_msg_type(i, options);
		options->msg_type = msg_type;
	}

	options->msg_type[id] = type;
}

void fsck_set_msg_types(struct fsck_options *options, const char *values)
{
	char *buf = xstrdup(values), *to_free = buf;
	int done = 0;

	while (!done) {
		int len = strcspn(buf, " ,|"), equal;

		done = !buf[len];
		if (!len) {
			buf++;
			continue;
		}
		buf[len] = '\0';

		for (equal = 0;
		     equal < len && buf[equal] != '=' && buf[equal] != ':';
		     equal++)
			buf[equal] = tolower(buf[equal]);
		buf[equal] = '\0';

		if (!strcmp(buf, "skiplist")) {
			if (equal == len)
				die("skiplist requires a path");
			init_skiplist(options, buf + equal + 1);
			buf += len + 1;
			continue;
		}

		if (equal == len)
			die("Missing '=': '%s'", buf);

		fsck_set_msg_type(options, buf, buf + equal + 1);
		buf += len + 1;
	}
	free(to_free);
}

static void append_msg_id(struct strbuf *sb, const char *msg_id)
{
	for (;;) {
		char c = *(msg_id)++;

		if (!c)
			break;
		if (c != '_')
			strbuf_addch(sb, tolower(c));
		else {
			assert(*msg_id);
			strbuf_addch(sb, *(msg_id)++);
		}
	}

	strbuf_addstr(sb, ": ");
}

__attribute__((format (printf, 4, 5)))
static int report(struct fsck_options *options, struct object *object,
	enum fsck_msg_id id, const char *fmt, ...)
{
	va_list ap;
	struct strbuf sb = STRBUF_INIT;
	int msg_type = fsck_msg_type(id, options), result;

	if (msg_type == FSCK_IGNORE)
		return 0;

	if (options->skiplist && object &&
			oid_array_lookup(options->skiplist, &object->oid) >= 0)
		return 0;

	if (msg_type == FSCK_FATAL)
		msg_type = FSCK_ERROR;
	else if (msg_type == FSCK_INFO)
		msg_type = FSCK_WARN;

	append_msg_id(&sb, msg_id_info[id].id_string);

	va_start(ap, fmt);
	strbuf_vaddf(&sb, fmt, ap);
	result = options->error_func(options, object, msg_type, sb.buf);
	strbuf_release(&sb);
	va_end(ap);

	return result;
}

static char *get_object_name(struct fsck_options *options, struct object *obj)
{
	if (!options->object_names)
		return NULL;
	return lookup_decoration(options->object_names, obj);
}

static void put_object_name(struct fsck_options *options, struct object *obj,
	const char *fmt, ...)
{
	va_list ap;
	struct strbuf buf = STRBUF_INIT;
	char *existing;

	if (!options->object_names)
		return;
	existing = lookup_decoration(options->object_names, obj);
	if (existing)
		return;
	va_start(ap, fmt);
	strbuf_vaddf(&buf, fmt, ap);
	add_decoration(options->object_names, obj, strbuf_detach(&buf, NULL));
	va_end(ap);
}

static const char *describe_object(struct fsck_options *o, struct object *obj)
{
	static struct strbuf buf = STRBUF_INIT;
	char *name;

	strbuf_reset(&buf);
	strbuf_addstr(&buf, oid_to_hex(&obj->oid));
	if (o->object_names && (name = lookup_decoration(o->object_names, obj)))
		strbuf_addf(&buf, " (%s)", name);

	return buf.buf;
}

static int fsck_walk_tree(struct tree *tree, void *data, struct fsck_options *options)
{
	struct tree_desc desc;
	struct name_entry entry;
	int res = 0;
	const char *name;

	if (parse_tree(tree))
		return -1;

	name = get_object_name(options, &tree->object);
	if (init_tree_desc_gently(&desc, tree->buffer, tree->size))
		return -1;
	while (tree_entry_gently(&desc, &entry)) {
		struct object *obj;
		int result;

		if (S_ISGITLINK(entry.mode))
			continue;

		if (S_ISDIR(entry.mode)) {
			obj = (struct object *)lookup_tree(entry.oid);
			if (name && obj)
				put_object_name(options, obj, "%s%s/", name,
					entry.path);
			result = options->walk(obj, OBJ_TREE, data, options);
		}
		else if (S_ISREG(entry.mode) || S_ISLNK(entry.mode)) {
			obj = (struct object *)lookup_blob(entry.oid);
			if (name && obj)
				put_object_name(options, obj, "%s%s", name,
					entry.path);
			result = options->walk(obj, OBJ_BLOB, data, options);
		}
		else {
			result = error("in tree %s: entry %s has bad mode %.6o",
					describe_object(options, &tree->object), entry.path, entry.mode);
		}
		if (result < 0)
			return result;
		if (!res)
			res = result;
	}
	return res;
}

static int fsck_walk_commit(struct commit *commit, void *data, struct fsck_options *options)
{
	int counter = 0, generation = 0, name_prefix_len = 0;
	struct commit_list *parents;
	int res;
	int result;
	const char *name;

	if (parse_commit(commit))
		return -1;

	name = get_object_name(options, &commit->object);
	if (name)
		put_object_name(options, &get_commit_tree(commit)->object,
				"%s:", name);

	result = options->walk((struct object *)get_commit_tree(commit),
			       OBJ_TREE, data, options);
	if (result < 0)
		return result;
	res = result;

	parents = commit->parents;
	if (name && parents) {
		int len = strlen(name), power;

		if (len && name[len - 1] == '^') {
			generation = 1;
			name_prefix_len = len - 1;
		}
		else { /* parse ~<generation> suffix */
			for (generation = 0, power = 1;
			     len && isdigit(name[len - 1]);
			     power *= 10)
				generation += power * (name[--len] - '0');
			if (power > 1 && len && name[len - 1] == '~')
				name_prefix_len = len - 1;
		}
	}

	while (parents) {
		if (name) {
			struct object *obj = &parents->item->object;

			if (++counter > 1)
				put_object_name(options, obj, "%s^%d",
					name, counter);
			else if (generation > 0)
				put_object_name(options, obj, "%.*s~%d",
					name_prefix_len, name, generation + 1);
			else
				put_object_name(options, obj, "%s^", name);
		}
		result = options->walk((struct object *)parents->item, OBJ_COMMIT, data, options);
		if (result < 0)
			return result;
		if (!res)
			res = result;
		parents = parents->next;
	}
	return res;
}

static int fsck_walk_tag(struct tag *tag, void *data, struct fsck_options *options)
{
	char *name = get_object_name(options, &tag->object);

	if (parse_tag(tag))
		return -1;
	if (name)
		put_object_name(options, tag->tagged, "%s", name);
	return options->walk(tag->tagged, OBJ_ANY, data, options);
}

int fsck_walk(struct object *obj, void *data, struct fsck_options *options)
{
	if (!obj)
		return -1;

	if (obj->type == OBJ_NONE)
		parse_object(&obj->oid);

	switch (obj->type) {
	case OBJ_BLOB:
		return 0;
	case OBJ_TREE:
		return fsck_walk_tree((struct tree *)obj, data, options);
	case OBJ_COMMIT:
		return fsck_walk_commit((struct commit *)obj, data, options);
	case OBJ_TAG:
		return fsck_walk_tag((struct tag *)obj, data, options);
	default:
		error("Unknown object type for %s", describe_object(options, obj));
		return -1;
	}
}

/*
 * The entries in a tree are ordered in the _path_ order,
 * which means that a directory entry is ordered by adding
 * a slash to the end of it.
 *
 * So a directory called "a" is ordered _after_ a file
 * called "a.c", because "a/" sorts after "a.c".
 */
#define TREE_UNORDERED (-1)
#define TREE_HAS_DUPS  (-2)

static int verify_ordered(unsigned mode1, const char *name1, unsigned mode2, const char *name2)
{
	int len1 = strlen(name1);
	int len2 = strlen(name2);
	int len = len1 < len2 ? len1 : len2;
	unsigned char c1, c2;
	int cmp;

	cmp = memcmp(name1, name2, len);
	if (cmp < 0)
		return 0;
	if (cmp > 0)
		return TREE_UNORDERED;

	/*
	 * Ok, the first <len> characters are the same.
	 * Now we need to order the next one, but turn
	 * a '\0' into a '/' for a directory entry.
	 */
	c1 = name1[len];
	c2 = name2[len];
	if (!c1 && !c2)
		/*
		 * git-write-tree used to write out a nonsense tree that has
		 * entries with the same name, one blob and one tree.  Make
		 * sure we do not have duplicate entries.
		 */
		return TREE_HAS_DUPS;
	if (!c1 && S_ISDIR(mode1))
		c1 = '/';
	if (!c2 && S_ISDIR(mode2))
		c2 = '/';
	return c1 < c2 ? 0 : TREE_UNORDERED;
}

static int fsck_tree(struct tree *item, struct fsck_options *options)
{
	int retval = 0;
	int has_null_sha1 = 0;
	int has_full_path = 0;
	int has_empty_name = 0;
	int has_dot = 0;
	int has_dotdot = 0;
	int has_dotgit = 0;
	int has_zero_pad = 0;
	int has_bad_modes = 0;
	int has_dup_entries = 0;
	int not_properly_sorted = 0;
	struct tree_desc desc;
	unsigned o_mode;
	const char *o_name;

	if (init_tree_desc_gently(&desc, item->buffer, item->size)) {
		retval += report(options, &item->object, FSCK_MSG_BAD_TREE, "cannot be parsed as a tree");
		return retval;
	}

	o_mode = 0;
	o_name = NULL;

	while (desc.size) {
		unsigned mode;
		const char *name;
		const struct object_id *oid;

		oid = tree_entry_extract(&desc, &name, &mode);

		has_null_sha1 |= is_null_oid(oid);
		has_full_path |= !!strchr(name, '/');
		has_empty_name |= !*name;
		has_dot |= !strcmp(name, ".");
		has_dotdot |= !strcmp(name, "..");
		has_dotgit |= is_hfs_dotgit(name) || is_ntfs_dotgit(name);
		has_zero_pad |= *(char *)desc.buffer == '0';

		if (is_hfs_dotgitmodules(name) || is_ntfs_dotgitmodules(name)) {
			if (!S_ISLNK(mode))
				oidset_insert(&gitmodules_found, oid);
			else
				retval += report(options, &item->object,
						 FSCK_MSG_GITMODULES_SYMLINK,
						 ".gitmodules is a symbolic link");
		}

		if (update_tree_entry_gently(&desc)) {
			retval += report(options, &item->object, FSCK_MSG_BAD_TREE, "cannot be parsed as a tree");
			break;
		}

		switch (mode) {
		/*
		 * Standard modes..
		 */
		case S_IFREG | 0755:
		case S_IFREG | 0644:
		case S_IFLNK:
		case S_IFDIR:
		case S_IFGITLINK:
			break;
		/*
		 * This is nonstandard, but we had a few of these
		 * early on when we honored the full set of mode
		 * bits..
		 */
		case S_IFREG | 0664:
			if (!options->strict)
				break;
			/* fallthrough */
		default:
			has_bad_modes = 1;
		}

		if (o_name) {
			switch (verify_ordered(o_mode, o_name, mode, name)) {
			case TREE_UNORDERED:
				not_properly_sorted = 1;
				break;
			case TREE_HAS_DUPS:
				has_dup_entries = 1;
				break;
			default:
				break;
			}
		}

		o_mode = mode;
		o_name = name;
	}

	if (has_null_sha1)
		retval += report(options, &item->object, FSCK_MSG_NULL_SHA1, "contains entries pointing to null sha1");
	if (has_full_path)
		retval += report(options, &item->object, FSCK_MSG_FULL_PATHNAME, "contains full pathnames");
	if (has_empty_name)
		retval += report(options, &item->object, FSCK_MSG_EMPTY_NAME, "contains empty pathname");
	if (has_dot)
		retval += report(options, &item->object, FSCK_MSG_HAS_DOT, "contains '.'");
	if (has_dotdot)
		retval += report(options, &item->object, FSCK_MSG_HAS_DOTDOT, "contains '..'");
	if (has_dotgit)
		retval += report(options, &item->object, FSCK_MSG_HAS_DOTGIT, "contains '.git'");
	if (has_zero_pad)
		retval += report(options, &item->object, FSCK_MSG_ZERO_PADDED_FILEMODE, "contains zero-padded file modes");
	if (has_bad_modes)
		retval += report(options, &item->object, FSCK_MSG_BAD_FILEMODE, "contains bad file modes");
	if (has_dup_entries)
		retval += report(options, &item->object, FSCK_MSG_DUPLICATE_ENTRIES, "contains duplicate file entries");
	if (not_properly_sorted)
		retval += report(options, &item->object, FSCK_MSG_TREE_NOT_SORTED, "not properly sorted");
	return retval;
}

static int verify_headers(const void *data, unsigned long size,
			  struct object *obj, struct fsck_options *options)
{
	const char *buffer = (const char *)data;
	unsigned long i;

	for (i = 0; i < size; i++) {
		switch (buffer[i]) {
		case '\0':
			return report(options, obj,
				FSCK_MSG_NUL_IN_HEADER,
				"unterminated header: NUL at offset %ld", i);
		case '\n':
			if (i + 1 < size && buffer[i + 1] == '\n')
				return 0;
		}
	}

	/*
	 * We did not find double-LF that separates the header
	 * and the body.  Not having a body is not a crime but
	 * we do want to see the terminating LF for the last header
	 * line.
	 */
	if (size && buffer[size - 1] == '\n')
		return 0;

	return report(options, obj,
		FSCK_MSG_UNTERMINATED_HEADER, "unterminated header");
}

static int fsck_ident(const char **ident, struct object *obj, struct fsck_options *options)
{
	const char *p = *ident;
	char *end;

	*ident = strchrnul(*ident, '\n');
	if (**ident == '\n')
		(*ident)++;

	if (*p == '<')
		return report(options, obj, FSCK_MSG_MISSING_NAME_BEFORE_EMAIL, "invalid author/committer line - missing space before email");
	p += strcspn(p, "<>\n");
	if (*p == '>')
		return report(options, obj, FSCK_MSG_BAD_NAME, "invalid author/committer line - bad name");
	if (*p != '<')
		return report(options, obj, FSCK_MSG_MISSING_EMAIL, "invalid author/committer line - missing email");
	if (p[-1] != ' ')
		return report(options, obj, FSCK_MSG_MISSING_SPACE_BEFORE_EMAIL, "invalid author/committer line - missing space before email");
	p++;
	p += strcspn(p, "<>\n");
	if (*p != '>')
		return report(options, obj, FSCK_MSG_BAD_EMAIL, "invalid author/committer line - bad email");
	p++;
	if (*p != ' ')
		return report(options, obj, FSCK_MSG_MISSING_SPACE_BEFORE_DATE, "invalid author/committer line - missing space before date");
	p++;
	if (*p == '0' && p[1] != ' ')
		return report(options, obj, FSCK_MSG_ZERO_PADDED_DATE, "invalid author/committer line - zero-padded date");
	if (date_overflows(parse_timestamp(p, &end, 10)))
		return report(options, obj, FSCK_MSG_BAD_DATE_OVERFLOW, "invalid author/committer line - date causes integer overflow");
	if ((end == p || *end != ' '))
		return report(options, obj, FSCK_MSG_BAD_DATE, "invalid author/committer line - bad date");
	p = end + 1;
	if ((*p != '+' && *p != '-') ||
	    !isdigit(p[1]) ||
	    !isdigit(p[2]) ||
	    !isdigit(p[3]) ||
	    !isdigit(p[4]) ||
	    (p[5] != '\n'))
		return report(options, obj, FSCK_MSG_BAD_TIMEZONE, "invalid author/committer line - bad time zone");
	p += 6;
	return 0;
}

static int fsck_commit_buffer(struct commit *commit, const char *buffer,
	unsigned long size, struct fsck_options *options)
{
	struct object_id tree_oid, oid;
	struct commit_graft *graft;
	unsigned parent_count, parent_line_count = 0, author_count;
	int err;
	const char *buffer_begin = buffer;
	const char *p;

	if (verify_headers(buffer, size, &commit->object, options))
		return -1;

	if (!skip_prefix(buffer, "tree ", &buffer))
		return report(options, &commit->object, FSCK_MSG_MISSING_TREE, "invalid format - expected 'tree' line");
	if (parse_oid_hex(buffer, &tree_oid, &p) || *p != '\n') {
		err = report(options, &commit->object, FSCK_MSG_BAD_TREE_SHA1, "invalid 'tree' line format - bad sha1");
		if (err)
			return err;
	}
	buffer = p + 1;
	while (skip_prefix(buffer, "parent ", &buffer)) {
		if (parse_oid_hex(buffer, &oid, &p) || *p != '\n') {
			err = report(options, &commit->object, FSCK_MSG_BAD_PARENT_SHA1, "invalid 'parent' line format - bad sha1");
			if (err)
				return err;
		}
		buffer = p + 1;
		parent_line_count++;
	}
	graft = lookup_commit_graft(&commit->object.oid);
	parent_count = commit_list_count(commit->parents);
	if (graft) {
		if (graft->nr_parent == -1 && !parent_count)
			; /* shallow commit */
		else if (graft->nr_parent != parent_count) {
			err = report(options, &commit->object, FSCK_MSG_MISSING_GRAFT, "graft objects missing");
			if (err)
				return err;
		}
	} else {
		if (parent_count != parent_line_count) {
			err = report(options, &commit->object, FSCK_MSG_MISSING_PARENT, "parent objects missing");
			if (err)
				return err;
		}
	}
	author_count = 0;
	while (skip_prefix(buffer, "author ", &buffer)) {
		author_count++;
		err = fsck_ident(&buffer, &commit->object, options);
		if (err)
			return err;
	}
	if (author_count < 1)
		err = report(options, &commit->object, FSCK_MSG_MISSING_AUTHOR, "invalid format - expected 'author' line");
	else if (author_count > 1)
		err = report(options, &commit->object, FSCK_MSG_MULTIPLE_AUTHORS, "invalid format - multiple 'author' lines");
	if (err)
		return err;
	if (!skip_prefix(buffer, "committer ", &buffer))
		return report(options, &commit->object, FSCK_MSG_MISSING_COMMITTER, "invalid format - expected 'committer' line");
	err = fsck_ident(&buffer, &commit->object, options);
	if (err)
		return err;
<<<<<<< HEAD
	if (!get_commit_tree(commit)) {
		err = report(options, &commit->object, FSCK_MSG_BAD_TREE, "could not load commit's tree %s", sha1_to_hex(tree_sha1));
=======
	if (!commit->tree) {
		err = report(options, &commit->object, FSCK_MSG_BAD_TREE, "could not load commit's tree %s", oid_to_hex(&tree_oid));
>>>>>>> 7882fa22
		if (err)
			return err;
	}
	if (memchr(buffer_begin, '\0', size)) {
		err = report(options, &commit->object, FSCK_MSG_NUL_IN_COMMIT,
			     "NUL byte in the commit object body");
		if (err)
			return err;
	}
	return 0;
}

static int fsck_commit(struct commit *commit, const char *data,
	unsigned long size, struct fsck_options *options)
{
	const char *buffer = data ?  data : get_commit_buffer(commit, &size);
	int ret = fsck_commit_buffer(commit, buffer, size, options);
	if (!data)
		unuse_commit_buffer(commit, buffer);
	return ret;
}

static int fsck_tag_buffer(struct tag *tag, const char *data,
	unsigned long size, struct fsck_options *options)
{
	struct object_id oid;
	int ret = 0;
	const char *buffer;
	char *to_free = NULL, *eol;
	struct strbuf sb = STRBUF_INIT;
	const char *p;

	if (data)
		buffer = data;
	else {
		enum object_type type;

		buffer = to_free =
			read_object_file(&tag->object.oid, &type, &size);
		if (!buffer)
			return report(options, &tag->object,
				FSCK_MSG_MISSING_TAG_OBJECT,
				"cannot read tag object");

		if (type != OBJ_TAG) {
			ret = report(options, &tag->object,
				FSCK_MSG_TAG_OBJECT_NOT_TAG,
				"expected tag got %s",
			    type_name(type));
			goto done;
		}
	}

	ret = verify_headers(buffer, size, &tag->object, options);
	if (ret)
		goto done;

	if (!skip_prefix(buffer, "object ", &buffer)) {
		ret = report(options, &tag->object, FSCK_MSG_MISSING_OBJECT, "invalid format - expected 'object' line");
		goto done;
	}
	if (parse_oid_hex(buffer, &oid, &p) || *p != '\n') {
		ret = report(options, &tag->object, FSCK_MSG_BAD_OBJECT_SHA1, "invalid 'object' line format - bad sha1");
		if (ret)
			goto done;
	}
	buffer = p + 1;

	if (!skip_prefix(buffer, "type ", &buffer)) {
		ret = report(options, &tag->object, FSCK_MSG_MISSING_TYPE_ENTRY, "invalid format - expected 'type' line");
		goto done;
	}
	eol = strchr(buffer, '\n');
	if (!eol) {
		ret = report(options, &tag->object, FSCK_MSG_MISSING_TYPE, "invalid format - unexpected end after 'type' line");
		goto done;
	}
	if (type_from_string_gently(buffer, eol - buffer, 1) < 0)
		ret = report(options, &tag->object, FSCK_MSG_BAD_TYPE, "invalid 'type' value");
	if (ret)
		goto done;
	buffer = eol + 1;

	if (!skip_prefix(buffer, "tag ", &buffer)) {
		ret = report(options, &tag->object, FSCK_MSG_MISSING_TAG_ENTRY, "invalid format - expected 'tag' line");
		goto done;
	}
	eol = strchr(buffer, '\n');
	if (!eol) {
		ret = report(options, &tag->object, FSCK_MSG_MISSING_TAG, "invalid format - unexpected end after 'type' line");
		goto done;
	}
	strbuf_addf(&sb, "refs/tags/%.*s", (int)(eol - buffer), buffer);
	if (check_refname_format(sb.buf, 0)) {
		ret = report(options, &tag->object, FSCK_MSG_BAD_TAG_NAME,
			   "invalid 'tag' name: %.*s",
			   (int)(eol - buffer), buffer);
		if (ret)
			goto done;
	}
	buffer = eol + 1;

	if (!skip_prefix(buffer, "tagger ", &buffer)) {
		/* early tags do not contain 'tagger' lines; warn only */
		ret = report(options, &tag->object, FSCK_MSG_MISSING_TAGGER_ENTRY, "invalid format - expected 'tagger' line");
		if (ret)
			goto done;
	}
	else
		ret = fsck_ident(&buffer, &tag->object, options);

done:
	strbuf_release(&sb);
	free(to_free);
	return ret;
}

static int fsck_tag(struct tag *tag, const char *data,
	unsigned long size, struct fsck_options *options)
{
	struct object *tagged = tag->tagged;

	if (!tagged)
		return report(options, &tag->object, FSCK_MSG_BAD_TAG_OBJECT, "could not load tagged object");

	return fsck_tag_buffer(tag, data, size, options);
}

struct fsck_gitmodules_data {
	struct object *obj;
	struct fsck_options *options;
	int ret;
};

static int fsck_gitmodules_fn(const char *var, const char *value, void *vdata)
{
	struct fsck_gitmodules_data *data = vdata;
	const char *subsection, *key;
	int subsection_len;
	char *name;

	if (parse_config_key(var, "submodule", &subsection, &subsection_len, &key) < 0 ||
	    !subsection)
		return 0;

	name = xmemdupz(subsection, subsection_len);
	if (check_submodule_name(name) < 0)
		data->ret |= report(data->options, data->obj,
				    FSCK_MSG_GITMODULES_NAME,
				    "disallowed submodule name: %s",
				    name);
	free(name);

	return 0;
}

static int fsck_blob(struct blob *blob, const char *buf,
		     unsigned long size, struct fsck_options *options)
{
	struct fsck_gitmodules_data data;

	if (!oidset_contains(&gitmodules_found, &blob->object.oid))
		return 0;
	oidset_insert(&gitmodules_done, &blob->object.oid);

	if (!buf) {
		/*
		 * A missing buffer here is a sign that the caller found the
		 * blob too gigantic to load into memory. Let's just consider
		 * that an error.
		 */
		return report(options, &blob->object,
			      FSCK_MSG_GITMODULES_PARSE,
			      ".gitmodules too large to parse");
	}

	data.obj = &blob->object;
	data.options = options;
	data.ret = 0;
	if (git_config_from_mem(fsck_gitmodules_fn, CONFIG_ORIGIN_BLOB,
				".gitmodules", buf, size, &data))
		data.ret |= report(options, &blob->object,
				   FSCK_MSG_GITMODULES_PARSE,
				   "could not parse gitmodules blob");

	return data.ret;
}

int fsck_object(struct object *obj, void *data, unsigned long size,
	struct fsck_options *options)
{
	if (!obj)
		return report(options, obj, FSCK_MSG_BAD_OBJECT_SHA1, "no valid object to fsck");

	if (obj->type == OBJ_BLOB)
		return fsck_blob((struct blob *)obj, data, size, options);
	if (obj->type == OBJ_TREE)
		return fsck_tree((struct tree *) obj, options);
	if (obj->type == OBJ_COMMIT)
		return fsck_commit((struct commit *) obj, (const char *) data,
			size, options);
	if (obj->type == OBJ_TAG)
		return fsck_tag((struct tag *) obj, (const char *) data,
			size, options);

	return report(options, obj, FSCK_MSG_UNKNOWN_TYPE, "unknown type '%d' (internal fsck error)",
			  obj->type);
}

int fsck_error_function(struct fsck_options *o,
	struct object *obj, int msg_type, const char *message)
{
	if (msg_type == FSCK_WARN) {
		warning("object %s: %s", describe_object(o, obj), message);
		return 0;
	}
	error("object %s: %s", describe_object(o, obj), message);
	return 1;
}

int fsck_finish(struct fsck_options *options)
{
	int ret = 0;
	struct oidset_iter iter;
	const struct object_id *oid;

	oidset_iter_init(&gitmodules_found, &iter);
	while ((oid = oidset_iter_next(&iter))) {
		struct blob *blob;
		enum object_type type;
		unsigned long size;
		char *buf;

		if (oidset_contains(&gitmodules_done, oid))
			continue;

		blob = lookup_blob(oid);
		if (!blob) {
			ret |= report(options, &blob->object,
				      FSCK_MSG_GITMODULES_BLOB,
				      "non-blob found at .gitmodules");
			continue;
		}

		buf = read_object_file(oid, &type, &size);
		if (!buf) {
			if (is_promisor_object(&blob->object.oid))
				continue;
			ret |= report(options, &blob->object,
				      FSCK_MSG_GITMODULES_MISSING,
				      "unable to read .gitmodules blob");
			continue;
		}

		if (type == OBJ_BLOB)
			ret |= fsck_blob(blob, buf, size, options);
		else
			ret |= report(options, &blob->object,
				      FSCK_MSG_GITMODULES_BLOB,
				      "non-blob found at .gitmodules");
		free(buf);
	}


	oidset_clear(&gitmodules_found);
	oidset_clear(&gitmodules_done);
	return ret;
}<|MERGE_RESOLUTION|>--- conflicted
+++ resolved
@@ -796,13 +796,8 @@
 	err = fsck_ident(&buffer, &commit->object, options);
 	if (err)
 		return err;
-<<<<<<< HEAD
 	if (!get_commit_tree(commit)) {
-		err = report(options, &commit->object, FSCK_MSG_BAD_TREE, "could not load commit's tree %s", sha1_to_hex(tree_sha1));
-=======
-	if (!commit->tree) {
 		err = report(options, &commit->object, FSCK_MSG_BAD_TREE, "could not load commit's tree %s", oid_to_hex(&tree_oid));
->>>>>>> 7882fa22
 		if (err)
 			return err;
 	}
