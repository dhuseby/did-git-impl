--- conflicted
+++ resolved
@@ -837,106 +837,7 @@
 __git_compute_all_commands ()
 {
 	test -n "$__git_all_commands" ||
-<<<<<<< HEAD
-	__git_all_commands=$(__git_list_all_commands)
-}
-
-__git_list_porcelain_commands ()
-{
-	local i IFS=" "$'\n'
-	__git_compute_all_commands
-	for i in $__git_all_commands
-	do
-		case $i in
-		*--*)             : helper pattern;;
-		applymbox)        : ask gittus;;
-		applypatch)       : ask gittus;;
-		archimport)       : import;;
-		cat-file)         : plumbing;;
-		check-attr)       : plumbing;;
-		check-ignore)     : plumbing;;
-		check-mailmap)    : plumbing;;
-		check-ref-format) : plumbing;;
-		checkout-index)   : plumbing;;
-		column)           : internal helper;;
-		commit-graph)     : plumbing;;
-		commit-tree)      : plumbing;;
-		count-objects)    : infrequent;;
-		credential)       : credentials;;
-		credential-*)     : credentials helper;;
-		cvsexportcommit)  : export;;
-		cvsimport)        : import;;
-		cvsserver)        : daemon;;
-		daemon)           : daemon;;
-		diff-files)       : plumbing;;
-		diff-index)       : plumbing;;
-		diff-tree)        : plumbing;;
-		fast-import)      : import;;
-		fast-export)      : export;;
-		fsck-objects)     : plumbing;;
-		fetch-pack)       : plumbing;;
-		fmt-merge-msg)    : plumbing;;
-		for-each-ref)     : plumbing;;
-		hash-object)      : plumbing;;
-		http-*)           : transport;;
-		index-pack)       : plumbing;;
-		init-db)          : deprecated;;
-		local-fetch)      : plumbing;;
-		ls-files)         : plumbing;;
-		ls-remote)        : plumbing;;
-		ls-tree)          : plumbing;;
-		mailinfo)         : plumbing;;
-		mailsplit)        : plumbing;;
-		merge-*)          : plumbing;;
-		mktree)           : plumbing;;
-		mktag)            : plumbing;;
-		pack-objects)     : plumbing;;
-		pack-redundant)   : plumbing;;
-		pack-refs)        : plumbing;;
-		parse-remote)     : plumbing;;
-		patch-id)         : plumbing;;
-		prune)            : plumbing;;
-		prune-packed)     : plumbing;;
-		quiltimport)      : import;;
-		read-tree)        : plumbing;;
-		receive-pack)     : plumbing;;
-		remote-*)         : transport;;
-		rerere)           : plumbing;;
-		rev-list)         : plumbing;;
-		rev-parse)        : plumbing;;
-		runstatus)        : plumbing;;
-		sh-setup)         : internal;;
-		shell)            : daemon;;
-		show-ref)         : plumbing;;
-		send-pack)        : plumbing;;
-		show-index)       : plumbing;;
-		ssh-*)            : transport;;
-		stripspace)       : plumbing;;
-		symbolic-ref)     : plumbing;;
-		unpack-file)      : plumbing;;
-		unpack-objects)   : plumbing;;
-		update-index)     : plumbing;;
-		update-ref)       : plumbing;;
-		update-server-info) : daemon;;
-		upload-archive)   : plumbing;;
-		upload-pack)      : plumbing;;
-		write-tree)       : plumbing;;
-		var)              : infrequent;;
-		verify-pack)      : infrequent;;
-		verify-tag)       : plumbing;;
-		*) echo $i;;
-		esac
-	done
-}
-
-__git_porcelain_commands=
-__git_compute_porcelain_commands ()
-{
-	test -n "$__git_porcelain_commands" ||
-	__git_porcelain_commands=$(__git_list_porcelain_commands)
-=======
 	__git_all_commands=$(git --list-cmds=main,others,alias,nohelpers)
->>>>>>> 6532f374
 }
 
 # Lists all set config variables starting with the given section prefix,
