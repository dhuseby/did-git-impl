--- conflicted
+++ resolved
@@ -1,11 +1,7 @@
 #!/bin/sh
 
 GVF=GIT-VERSION-FILE
-<<<<<<< HEAD
-DEF_VER=v1.7.2.4
-=======
-DEF_VER=v1.7.1.4
->>>>>>> 9db41eba
+DEF_VER=v1.7.2.5
 
 LF='
 '
