--- conflicted
+++ resolved
@@ -352,143 +352,6 @@
 	free_ref_list(&ref_list);
 }
 
-<<<<<<< HEAD
-=======
-struct tracking {
-	struct refspec spec;
-	char *src;
-	const char *remote;
-	int matches;
-};
-
-static int find_tracked_branch(struct remote *remote, void *priv)
-{
-	struct tracking *tracking = priv;
-
-	if (!remote_find_tracking(remote, &tracking->spec)) {
-		if (++tracking->matches == 1) {
-			tracking->src = tracking->spec.src;
-			tracking->remote = remote->name;
-		} else {
-			free(tracking->spec.src);
-			if (tracking->src) {
-				free(tracking->src);
-				tracking->src = NULL;
-			}
-		}
-		tracking->spec.src = NULL;
-	}
-
-	return 0;
-}
-
-
-/*
- * This is called when new_ref is branched off of orig_ref, and tries
- * to infer the settings for branch.<new_ref>.{remote,merge} from the
- * config.
- */
-static int setup_tracking(const char *new_ref, const char *orig_ref)
-{
-	char key[1024];
-	struct tracking tracking;
-
-	if (strlen(new_ref) > 1024 - 7 - 7 - 1)
-		return error("Tracking not set up: name too long: %s",
-				new_ref);
-
-	memset(&tracking, 0, sizeof(tracking));
-	tracking.spec.dst = (char *)orig_ref;
-	if (for_each_remote(find_tracked_branch, &tracking) ||
-			!tracking.matches)
-		return 1;
-
-	if (tracking.matches > 1)
-		return error("Not tracking: ambiguous information for ref %s",
-				orig_ref);
-
-	if (tracking.matches == 1) {
-		sprintf(key, "branch.%s.remote", new_ref);
-		git_config_set(key, tracking.remote ?  tracking.remote : ".");
-		sprintf(key, "branch.%s.merge", new_ref);
-		git_config_set(key, tracking.src);
-		free(tracking.src);
-		printf("Branch %s set up to track remote branch %s.\n",
-			       new_ref, orig_ref);
-	}
-
-	return 0;
-}
-
-static void create_branch(const char *name, const char *start_name,
-			  int force, int reflog, int track)
-{
-	struct ref_lock *lock;
-	struct commit *commit;
-	unsigned char sha1[20];
-	char *real_ref, ref[PATH_MAX], msg[PATH_MAX + 20];
-	int forcing = 0;
-
-	snprintf(ref, sizeof ref, "refs/heads/%s", name);
-	if (check_ref_format(ref))
-		die("'%s' is not a valid branch name.", name);
-
-	if (resolve_ref(ref, sha1, 1, NULL)) {
-		if (!force)
-			die("A branch named '%s' already exists.", name);
-		else if (!is_bare_repository() && !strcmp(head, name))
-			die("Cannot force update the current branch.");
-		forcing = 1;
-	}
-
-	real_ref = NULL;
-	if (get_sha1(start_name, sha1))
-		die("Not a valid object name: '%s'.", start_name);
-
-	switch (dwim_ref(start_name, strlen(start_name), sha1, &real_ref)) {
-	case 0:
-		/* Not branching from any existing branch */
-		real_ref = NULL;
-		break;
-	case 1:
-		/* Unique completion -- good */
-		break;
-	default:
-		die("Ambiguous object name: '%s'.", start_name);
-		break;
-	}
-
-	if ((commit = lookup_commit_reference(sha1)) == NULL)
-		die("Not a valid branch point: '%s'.", start_name);
-	hashcpy(sha1, commit->object.sha1);
-
-	lock = lock_any_ref_for_update(ref, NULL, 0);
-	if (!lock)
-		die("Failed to lock ref for update: %s.", strerror(errno));
-
-	if (reflog)
-		log_all_ref_updates = 1;
-
-	if (forcing)
-		snprintf(msg, sizeof msg, "branch: Reset from %s",
-			 start_name);
-	else
-		snprintf(msg, sizeof msg, "branch: Created from %s",
-			 start_name);
-
-	/* When branching off a remote branch, set up so that git-pull
-	   automatically merges from there.  So far, this is only done for
-	   remotes registered via .git/config.  */
-	if (real_ref && track)
-		setup_tracking(name, real_ref);
-
-	if (write_ref_sha1(lock, sha1, msg) < 0)
-		die("Failed to write ref: %s.", strerror(errno));
-
-	free(real_ref);
-}
-
->>>>>>> 8e0f7003
 static void rename_branch(const char *oldname, const char *newname, int force)
 {
 	char oldref[PATH_MAX], newref[PATH_MAX], logmsg[PATH_MAX*2 + 100];
