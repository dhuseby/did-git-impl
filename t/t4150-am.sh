--- conflicted
+++ resolved
@@ -182,13 +182,8 @@
 
 test_expect_success 'am pauses on conflict' '
 	git checkout lorem2^^ &&
-<<<<<<< HEAD
-	! git am lorem-move.patch &&
+	test_must_fail git am lorem-move.patch &&
 	test -d .git/rebase
-=======
-	test_must_fail git am lorem-move.patch &&
-	test -d .dotest
->>>>>>> 1b1dd23f
 '
 
 test_expect_success 'am --skip works' '
@@ -200,13 +195,8 @@
 
 test_expect_success 'am --resolved works' '
 	git checkout lorem2^^ &&
-<<<<<<< HEAD
-	! git am lorem-move.patch &&
+	test_must_fail git am lorem-move.patch &&
 	test -d .git/rebase &&
-=======
-	test_must_fail git am lorem-move.patch &&
-	test -d .dotest &&
->>>>>>> 1b1dd23f
 	echo resolved >>file &&
 	git add file &&
 	git am --resolved &&
@@ -222,13 +212,8 @@
 '
 
 test_expect_success 'am fails on mail without patch' '
-<<<<<<< HEAD
-	! git am <failmail &&
+	test_must_fail git am <failmail &&
 	rm -r .git/rebase/
-=======
-	test_must_fail git am <failmail &&
-	rm -r .dotest/
->>>>>>> 1b1dd23f
 '
 
 test_expect_success 'am fails on empty patch' '
