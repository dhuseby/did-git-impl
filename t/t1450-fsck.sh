--- conflicted
+++ resolved
@@ -307,7 +307,21 @@
 dotgit-case-backslash .git\\\\foobar
 EOF
 
-<<<<<<< HEAD
+test_expect_success 'fsck allows .Ňit' '
+	(
+		git init not-dotgit &&
+		cd not-dotgit &&
+		echo content >file &&
+		git add file &&
+		git commit -m base &&
+		blob=$(git rev-parse :file) &&
+		printf "100644 blob $blob\t.\\305\\207it" >tree &&
+		tree=$(git mktree <tree) &&
+		git fsck 2>err &&
+		test_line_count = 0 err
+	)
+'
+
 # create a static test repo which is broken by omitting
 # one particular object ($1, which is looked up via rev-parse
 # in the new repository).
@@ -362,21 +376,6 @@
 test_expect_success 'fsck notices ref pointing to missing tag' '
 	create_repo_missing tag &&
 	test_must_fail git -C missing fsck
-=======
-test_expect_success 'fsck allows .Ňit' '
-	(
-		git init not-dotgit &&
-		cd not-dotgit &&
-		echo content >file &&
-		git add file &&
-		git commit -m base &&
-		blob=$(git rev-parse :file) &&
-		printf "100644 blob $blob\t.\\305\\207it" >tree &&
-		tree=$(git mktree <tree) &&
-		git fsck 2>err &&
-		test_line_count = 0 err
-	)
->>>>>>> 282616c7
 '
 
 test_done