--- conflicted
+++ resolved
@@ -18,14 +18,6 @@
 
 try_dump () {
 	input=$1 &&
-<<<<<<< HEAD
-	maybe_fail=${2:+test_$2} &&
-
-	{
-		$maybe_fail test-svn-fe "$input" >stream 3<backflow &
-	} &&
-	git fast-import --cat-blob-fd=3 <stream 3>backflow &&
-=======
 	maybe_fail_svnfe=${2:+test_$2} &&
 	maybe_fail_fi=${3:+test_$3} &&
 
@@ -33,7 +25,6 @@
 		$maybe_fail_svnfe test-svn-fe "$input" >stream 3<backflow &
 	} &&
 	$maybe_fail_fi git fast-import --cat-blob-fd=3 <stream 3>backflow &&
->>>>>>> 3ac10b2e
 	wait $!
 }
 
@@ -684,11 +675,7 @@
 	test_cmp hello actual.target
 '
 
-<<<<<<< HEAD
-test_expect_success PIPE 'deltas not supported' '
-=======
 test_expect_success PIPE 'deltas supported' '
->>>>>>> 3ac10b2e
 	reinit_git &&
 	{
 		# (old) h + (inline) ello + (old) \n
@@ -749,11 +736,7 @@
 		echo PROPS-END &&
 		cat delta
 	} >delta.dump &&
-<<<<<<< HEAD
-	test_must_fail try_dump delta.dump
-=======
 	try_dump delta.dump
->>>>>>> 3ac10b2e
 '
 
 test_expect_success PIPE 'property deltas supported' '
