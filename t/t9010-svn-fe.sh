#!/bin/sh

test_description='check svn dumpfile importer'

. ./test-lib.sh

<<<<<<< HEAD
if ! svnadmin -h >/dev/null 2>&1
then
	skip_all='skipping svn-fe tests, svn not available'
	test_done
fi

svnconf=$PWD/svnconf
export svnconf

svn_cmd () {
	subcommand=$1 &&
	shift &&
	mkdir -p "$svnconf" &&
	svn "$subcommand" --config-dir "$svnconf" "$@"
}

test_dump () {
	label=$1
	dump=$2
	test_expect_success "$dump" '
		svnadmin create "$label-svn" &&
		svnadmin load "$label-svn" < "$TEST_DIRECTORY/$dump" &&
		svn_cmd export "file://$PWD/$label-svn" "$label-svnco" &&
		git init "$label-git" &&
		test-svn-fe "$TEST_DIRECTORY/$dump" >"$label.fe" &&
		(
			cd "$label-git" &&
			git fast-import < ../"$label.fe"
		) &&
		(
			cd "$label-svnco" &&
			git init &&
			git add . &&
			git fetch "../$label-git" master &&
			git diff --exit-code FETCH_HEAD
		)
	'
=======
reinit_git () {
	rm -fr .git &&
	git init
>>>>>>> b3e5bce1
}

>empty

test_expect_success 'empty dump' '
	reinit_git &&
	echo "SVN-fs-dump-format-version: 2" >input &&
	test-svn-fe input >stream &&
	git fast-import <stream
'

test_expect_success 'v3 dumps not supported' '
	reinit_git &&
	echo "SVN-fs-dump-format-version: 3" >input &&
	test_must_fail test-svn-fe input >stream &&
	test_cmp empty stream
'

test_expect_success 't9135/svn.dump' '
	svnadmin create simple-svn &&
	svnadmin load simple-svn <"$TEST_DIRECTORY/t9135/svn.dump" &&
	svn_cmd export "file://$PWD/simple-svn" simple-svnco &&
	git init simple-git &&
	test-svn-fe "$TEST_DIRECTORY/t9135/svn.dump" >simple.fe &&
	(
		cd simple-git &&
		git fast-import <../simple.fe
	) &&
	(
		cd simple-svnco &&
		git init &&
		git add . &&
		git fetch ../simple-git master &&
		git diff --exit-code FETCH_HEAD
	)
'

test_done<|MERGE_RESOLUTION|>--- conflicted
+++ resolved
@@ -4,7 +4,6 @@
 
 . ./test-lib.sh
 
-<<<<<<< HEAD
 if ! svnadmin -h >/dev/null 2>&1
 then
 	skip_all='skipping svn-fe tests, svn not available'
@@ -21,32 +20,9 @@
 	svn "$subcommand" --config-dir "$svnconf" "$@"
 }
 
-test_dump () {
-	label=$1
-	dump=$2
-	test_expect_success "$dump" '
-		svnadmin create "$label-svn" &&
-		svnadmin load "$label-svn" < "$TEST_DIRECTORY/$dump" &&
-		svn_cmd export "file://$PWD/$label-svn" "$label-svnco" &&
-		git init "$label-git" &&
-		test-svn-fe "$TEST_DIRECTORY/$dump" >"$label.fe" &&
-		(
-			cd "$label-git" &&
-			git fast-import < ../"$label.fe"
-		) &&
-		(
-			cd "$label-svnco" &&
-			git init &&
-			git add . &&
-			git fetch "../$label-git" master &&
-			git diff --exit-code FETCH_HEAD
-		)
-	'
-=======
 reinit_git () {
 	rm -fr .git &&
 	git init
->>>>>>> b3e5bce1
 }
 
 >empty
