#include "cache.h"
#include "grep.h"
#include "userdiff.h"
#include "xdiff-interface.h"
#include "diff.h"
#include "diffcore.h"
#include "commit.h"
#include "quote.h"

static int grep_source_load(struct grep_source *gs);
static int grep_source_is_binary(struct grep_source *gs);

static struct grep_opt grep_defaults;

/*
 * Initialize the grep_defaults template with hardcoded defaults.
 * We could let the compiler do this, but without C99 initializers
 * the code gets unwieldy and unreadable, so...
 */
void init_grep_defaults(void)
{
	struct grep_opt *opt = &grep_defaults;
	static int run_once;

	if (run_once)
		return;
	run_once++;

	memset(opt, 0, sizeof(*opt));
	opt->relative = 1;
	opt->pathname = 1;
	opt->regflags = REG_NEWLINE;
	opt->max_depth = -1;
	opt->pattern_type_option = GREP_PATTERN_TYPE_UNSPECIFIED;
	opt->extended_regexp_option = 0;
	color_set(opt->color_context, "");
	color_set(opt->color_filename, "");
	color_set(opt->color_function, "");
	color_set(opt->color_lineno, "");
	color_set(opt->color_match_context, GIT_COLOR_BOLD_RED);
	color_set(opt->color_match_selected, GIT_COLOR_BOLD_RED);
	color_set(opt->color_selected, "");
	color_set(opt->color_sep, GIT_COLOR_CYAN);
	opt->color = -1;
}

static int parse_pattern_type_arg(const char *opt, const char *arg)
{
	if (!strcmp(arg, "default"))
		return GREP_PATTERN_TYPE_UNSPECIFIED;
	else if (!strcmp(arg, "basic"))
		return GREP_PATTERN_TYPE_BRE;
	else if (!strcmp(arg, "extended"))
		return GREP_PATTERN_TYPE_ERE;
	else if (!strcmp(arg, "fixed"))
		return GREP_PATTERN_TYPE_FIXED;
	else if (!strcmp(arg, "perl"))
		return GREP_PATTERN_TYPE_PCRE;
	die("bad %s argument: %s", opt, arg);
}

/*
 * Read the configuration file once and store it in
 * the grep_defaults template.
 */
int grep_config(const char *var, const char *value, void *cb)
{
	struct grep_opt *opt = &grep_defaults;
	char *color = NULL;

	if (userdiff_config(var, value) < 0)
		return -1;

	if (!strcmp(var, "grep.extendedregexp")) {
		if (git_config_bool(var, value))
			opt->extended_regexp_option = 1;
		else
			opt->extended_regexp_option = 0;
		return 0;
	}

	if (!strcmp(var, "grep.patterntype")) {
		opt->pattern_type_option = parse_pattern_type_arg(var, value);
		return 0;
	}

	if (!strcmp(var, "grep.linenumber")) {
		opt->linenum = git_config_bool(var, value);
		return 0;
	}

	if (!strcmp(var, "grep.fullname")) {
		opt->relative = !git_config_bool(var, value);
		return 0;
	}

	if (!strcmp(var, "color.grep"))
		opt->color = git_config_colorbool(var, value);
	else if (!strcmp(var, "color.grep.context"))
		color = opt->color_context;
	else if (!strcmp(var, "color.grep.filename"))
		color = opt->color_filename;
	else if (!strcmp(var, "color.grep.function"))
		color = opt->color_function;
	else if (!strcmp(var, "color.grep.linenumber"))
		color = opt->color_lineno;
	else if (!strcmp(var, "color.grep.matchcontext"))
		color = opt->color_match_context;
	else if (!strcmp(var, "color.grep.matchselected"))
		color = opt->color_match_selected;
	else if (!strcmp(var, "color.grep.selected"))
		color = opt->color_selected;
	else if (!strcmp(var, "color.grep.separator"))
		color = opt->color_sep;
	else if (!strcmp(var, "color.grep.match")) {
		int rc = 0;
		if (!value)
			return config_error_nonbool(var);
		rc |= color_parse(value, opt->color_match_context);
		rc |= color_parse(value, opt->color_match_selected);
		return rc;
	}

	if (color) {
		if (!value)
			return config_error_nonbool(var);
		return color_parse(value, color);
	}
	return 0;
}

/*
 * Initialize one instance of grep_opt and copy the
 * default values from the template we read the configuration
 * information in an earlier call to git_config(grep_config).
 */
void grep_init(struct grep_opt *opt, const char *prefix)
{
	struct grep_opt *def = &grep_defaults;

	memset(opt, 0, sizeof(*opt));
	opt->prefix = prefix;
	opt->prefix_length = (prefix && *prefix) ? strlen(prefix) : 0;
	opt->pattern_tail = &opt->pattern_list;
	opt->header_tail = &opt->header_list;

	opt->color = def->color;
	opt->extended_regexp_option = def->extended_regexp_option;
	opt->pattern_type_option = def->pattern_type_option;
	opt->linenum = def->linenum;
	opt->max_depth = def->max_depth;
	opt->pathname = def->pathname;
	opt->regflags = def->regflags;
	opt->relative = def->relative;

	color_set(opt->color_context, def->color_context);
	color_set(opt->color_filename, def->color_filename);
	color_set(opt->color_function, def->color_function);
	color_set(opt->color_lineno, def->color_lineno);
	color_set(opt->color_match_context, def->color_match_context);
	color_set(opt->color_match_selected, def->color_match_selected);
	color_set(opt->color_selected, def->color_selected);
	color_set(opt->color_sep, def->color_sep);
}

static void grep_set_pattern_type_option(enum grep_pattern_type pattern_type, struct grep_opt *opt)
{
	switch (pattern_type) {
	case GREP_PATTERN_TYPE_UNSPECIFIED:
		/* fall through */

	case GREP_PATTERN_TYPE_BRE:
		opt->fixed = 0;
		opt->pcre = 0;
		opt->regflags &= ~REG_EXTENDED;
		break;

	case GREP_PATTERN_TYPE_ERE:
		opt->fixed = 0;
		opt->pcre = 0;
		opt->regflags |= REG_EXTENDED;
		break;

	case GREP_PATTERN_TYPE_FIXED:
		opt->fixed = 1;
		opt->pcre = 0;
		opt->regflags &= ~REG_EXTENDED;
		break;

	case GREP_PATTERN_TYPE_PCRE:
		opt->fixed = 0;
		opt->pcre = 1;
		opt->regflags &= ~REG_EXTENDED;
		break;
	}
}

void grep_commit_pattern_type(enum grep_pattern_type pattern_type, struct grep_opt *opt)
{
	if (pattern_type != GREP_PATTERN_TYPE_UNSPECIFIED)
		grep_set_pattern_type_option(pattern_type, opt);
	else if (opt->pattern_type_option != GREP_PATTERN_TYPE_UNSPECIFIED)
		grep_set_pattern_type_option(opt->pattern_type_option, opt);
	else if (opt->extended_regexp_option)
		grep_set_pattern_type_option(GREP_PATTERN_TYPE_ERE, opt);
}

static struct grep_pat *create_grep_pat(const char *pat, size_t patlen,
					const char *origin, int no,
					enum grep_pat_token t,
					enum grep_header_field field)
{
	struct grep_pat *p = xcalloc(1, sizeof(*p));
	p->pattern = xmemdupz(pat, patlen);
	p->patternlen = patlen;
	p->origin = origin;
	p->no = no;
	p->token = t;
	p->field = field;
	return p;
}

static void do_append_grep_pat(struct grep_pat ***tail, struct grep_pat *p)
{
	**tail = p;
	*tail = &p->next;
	p->next = NULL;

	switch (p->token) {
	case GREP_PATTERN: /* atom */
	case GREP_PATTERN_HEAD:
	case GREP_PATTERN_BODY:
		for (;;) {
			struct grep_pat *new_pat;
			size_t len = 0;
			char *cp = p->pattern + p->patternlen, *nl = NULL;
			while (++len <= p->patternlen) {
				if (*(--cp) == '\n') {
					nl = cp;
					break;
				}
			}
			if (!nl)
				break;
			new_pat = create_grep_pat(nl + 1, len - 1, p->origin,
						  p->no, p->token, p->field);
			new_pat->next = p->next;
			if (!p->next)
				*tail = &new_pat->next;
			p->next = new_pat;
			*nl = '\0';
			p->patternlen -= len;
		}
		break;
	default:
		break;
	}
}

void append_header_grep_pattern(struct grep_opt *opt,
				enum grep_header_field field, const char *pat)
{
	struct grep_pat *p = create_grep_pat(pat, strlen(pat), "header", 0,
					     GREP_PATTERN_HEAD, field);
	if (field == GREP_HEADER_REFLOG)
		opt->use_reflog_filter = 1;
	do_append_grep_pat(&opt->header_tail, p);
}

void append_grep_pattern(struct grep_opt *opt, const char *pat,
			 const char *origin, int no, enum grep_pat_token t)
{
	append_grep_pat(opt, pat, strlen(pat), origin, no, t);
}

void append_grep_pat(struct grep_opt *opt, const char *pat, size_t patlen,
		     const char *origin, int no, enum grep_pat_token t)
{
	struct grep_pat *p = create_grep_pat(pat, patlen, origin, no, t, 0);
	do_append_grep_pat(&opt->pattern_tail, p);
}

struct grep_opt *grep_opt_dup(const struct grep_opt *opt)
{
	struct grep_pat *pat;
	struct grep_opt *ret = xmalloc(sizeof(struct grep_opt));
	*ret = *opt;

	ret->pattern_list = NULL;
	ret->pattern_tail = &ret->pattern_list;

	for(pat = opt->pattern_list; pat != NULL; pat = pat->next)
	{
		if(pat->token == GREP_PATTERN_HEAD)
			append_header_grep_pattern(ret, pat->field,
						   pat->pattern);
		else
			append_grep_pat(ret, pat->pattern, pat->patternlen,
					pat->origin, pat->no, pat->token);
	}

	return ret;
}

static NORETURN void compile_regexp_failed(const struct grep_pat *p,
		const char *error)
{
	char where[1024];

	if (p->no)
		xsnprintf(where, sizeof(where), "In '%s' at %d, ", p->origin, p->no);
	else if (p->origin)
		xsnprintf(where, sizeof(where), "%s, ", p->origin);
	else
		where[0] = 0;

	die("%s'%s': %s", where, p->pattern, error);
}

#ifdef USE_LIBPCRE
static void compile_pcre_regexp(struct grep_pat *p, const struct grep_opt *opt)
{
	const char *error;
	int erroffset;
	int options = PCRE_MULTILINE;

	if (opt->ignore_case) {
		if (has_non_ascii(p->pattern))
			p->pcre_tables = pcre_maketables();
		options |= PCRE_CASELESS;
	}
	if (is_utf8_locale() && has_non_ascii(p->pattern))
		options |= PCRE_UTF8;

	p->pcre_regexp = pcre_compile(p->pattern, options, &error, &erroffset,
				      p->pcre_tables);
	if (!p->pcre_regexp)
		compile_regexp_failed(p, error);

	p->pcre_extra_info = pcre_study(p->pcre_regexp, 0, &error);
	if (!p->pcre_extra_info && error)
		die("%s", error);
}

static int pcrematch(struct grep_pat *p, const char *line, const char *eol,
		regmatch_t *match, int eflags)
{
	int ovector[30], ret, flags = 0;

	if (eflags & REG_NOTBOL)
		flags |= PCRE_NOTBOL;

	ret = pcre_exec(p->pcre_regexp, p->pcre_extra_info, line, eol - line,
			0, flags, ovector, ARRAY_SIZE(ovector));
	if (ret < 0 && ret != PCRE_ERROR_NOMATCH)
		die("pcre_exec failed with error code %d", ret);
	if (ret > 0) {
		ret = 0;
		match->rm_so = ovector[0];
		match->rm_eo = ovector[1];
	}

	return ret;
}

static void free_pcre_regexp(struct grep_pat *p)
{
	pcre_free(p->pcre_regexp);
	pcre_free(p->pcre_extra_info);
	pcre_free((void *)p->pcre_tables);
}
#else /* !USE_LIBPCRE */
static void compile_pcre_regexp(struct grep_pat *p, const struct grep_opt *opt)
{
	die("cannot use Perl-compatible regexes when not compiled with USE_LIBPCRE");
}

static int pcrematch(struct grep_pat *p, const char *line, const char *eol,
		regmatch_t *match, int eflags)
{
	return 1;
}

static void free_pcre_regexp(struct grep_pat *p)
{
}
#endif /* !USE_LIBPCRE */

static int is_fixed(const char *s, size_t len)
{
	size_t i;

	/* regcomp cannot accept patterns with NULs so we
	 * consider any pattern containing a NUL fixed.
	 */
	if (memchr(s, 0, len))
		return 1;

	for (i = 0; i < len; i++) {
		if (is_regex_special(s[i]))
			return 0;
	}

	return 1;
}

static void compile_fixed_regexp(struct grep_pat *p, struct grep_opt *opt)
{
	struct strbuf sb = STRBUF_INIT;
	int err;
	int regflags;

	basic_regex_quote_buf(&sb, p->pattern);
	regflags = opt->regflags & ~REG_EXTENDED;
	if (opt->ignore_case)
		regflags |= REG_ICASE;
	err = regcomp(&p->regexp, sb.buf, regflags);
	if (opt->debug)
		fprintf(stderr, "fixed %s\n", sb.buf);
	strbuf_release(&sb);
	if (err) {
		char errbuf[1024];
		regerror(err, &p->regexp, errbuf, sizeof(errbuf));
		regfree(&p->regexp);
		compile_regexp_failed(p, errbuf);
	}
}

static void compile_regexp(struct grep_pat *p, struct grep_opt *opt)
{
	int icase, ascii_only;
	int err;

	p->word_regexp = opt->word_regexp;
	p->ignore_case = opt->ignore_case;
	icase	       = opt->regflags & REG_ICASE || p->ignore_case;
	ascii_only     = !has_non_ascii(p->pattern);

	/*
	 * Even when -F (fixed) asks us to do a non-regexp search, we
	 * may not be able to correctly case-fold when -i
	 * (ignore-case) is asked (in which case, we'll synthesize a
	 * regexp to match the pattern that matches regexp special
	 * characters literally, while ignoring case differences).  On
	 * the other hand, even without -F, if the pattern does not
	 * have any regexp special characters and there is no need for
	 * case-folding search, we can internally turn it into a
	 * simple string match using kws.  p->fixed tells us if we
	 * want to use kws.
	 */
	if (opt->fixed || is_fixed(p->pattern, p->patternlen))
		p->fixed = !icase || ascii_only;
	else
		p->fixed = 0;

	if (p->fixed) {
		p->kws = kwsalloc(icase ? tolower_trans_tbl : NULL);
		kwsincr(p->kws, p->pattern, p->patternlen);
		kwsprep(p->kws);
		return;
	} else if (opt->fixed) {
		/*
		 * We come here when the pattern has the non-ascii
		 * characters we cannot case-fold, and asked to
		 * ignore-case.
		 */
		compile_fixed_regexp(p, opt);
		return;
	}

	if (opt->pcre) {
		compile_pcre_regexp(p, opt);
		return;
	}

	err = regcomp(&p->regexp, p->pattern, opt->regflags);
	if (err) {
		char errbuf[1024];
		regerror(err, &p->regexp, errbuf, 1024);
		regfree(&p->regexp);
		compile_regexp_failed(p, errbuf);
	}
}

static struct grep_expr *compile_pattern_or(struct grep_pat **);
static struct grep_expr *compile_pattern_atom(struct grep_pat **list)
{
	struct grep_pat *p;
	struct grep_expr *x;

	p = *list;
	if (!p)
		return NULL;
	switch (p->token) {
	case GREP_PATTERN: /* atom */
	case GREP_PATTERN_HEAD:
	case GREP_PATTERN_BODY:
		x = xcalloc(1, sizeof (struct grep_expr));
		x->node = GREP_NODE_ATOM;
		x->u.atom = p;
		*list = p->next;
		return x;
	case GREP_OPEN_PAREN:
		*list = p->next;
		x = compile_pattern_or(list);
		if (!*list || (*list)->token != GREP_CLOSE_PAREN)
			die("unmatched parenthesis");
		*list = (*list)->next;
		return x;
	default:
		return NULL;
	}
}

static struct grep_expr *compile_pattern_not(struct grep_pat **list)
{
	struct grep_pat *p;
	struct grep_expr *x;

	p = *list;
	if (!p)
		return NULL;
	switch (p->token) {
	case GREP_NOT:
		if (!p->next)
			die("--not not followed by pattern expression");
		*list = p->next;
		x = xcalloc(1, sizeof (struct grep_expr));
		x->node = GREP_NODE_NOT;
		x->u.unary = compile_pattern_not(list);
		if (!x->u.unary)
			die("--not followed by non pattern expression");
		return x;
	default:
		return compile_pattern_atom(list);
	}
}

static struct grep_expr *compile_pattern_and(struct grep_pat **list)
{
	struct grep_pat *p;
	struct grep_expr *x, *y, *z;

	x = compile_pattern_not(list);
	p = *list;
	if (p && p->token == GREP_AND) {
		if (!p->next)
			die("--and not followed by pattern expression");
		*list = p->next;
		y = compile_pattern_and(list);
		if (!y)
			die("--and not followed by pattern expression");
		z = xcalloc(1, sizeof (struct grep_expr));
		z->node = GREP_NODE_AND;
		z->u.binary.left = x;
		z->u.binary.right = y;
		return z;
	}
	return x;
}

static struct grep_expr *compile_pattern_or(struct grep_pat **list)
{
	struct grep_pat *p;
	struct grep_expr *x, *y, *z;

	x = compile_pattern_and(list);
	p = *list;
	if (x && p && p->token != GREP_CLOSE_PAREN) {
		y = compile_pattern_or(list);
		if (!y)
			die("not a pattern expression %s", p->pattern);
		z = xcalloc(1, sizeof (struct grep_expr));
		z->node = GREP_NODE_OR;
		z->u.binary.left = x;
		z->u.binary.right = y;
		return z;
	}
	return x;
}

static struct grep_expr *compile_pattern_expr(struct grep_pat **list)
{
	return compile_pattern_or(list);
}

static void indent(int in)
{
	while (in-- > 0)
		fputc(' ', stderr);
}

static void dump_grep_pat(struct grep_pat *p)
{
	switch (p->token) {
	case GREP_AND: fprintf(stderr, "*and*"); break;
	case GREP_OPEN_PAREN: fprintf(stderr, "*(*"); break;
	case GREP_CLOSE_PAREN: fprintf(stderr, "*)*"); break;
	case GREP_NOT: fprintf(stderr, "*not*"); break;
	case GREP_OR: fprintf(stderr, "*or*"); break;

	case GREP_PATTERN: fprintf(stderr, "pattern"); break;
	case GREP_PATTERN_HEAD: fprintf(stderr, "pattern_head"); break;
	case GREP_PATTERN_BODY: fprintf(stderr, "pattern_body"); break;
	}

	switch (p->token) {
	default: break;
	case GREP_PATTERN_HEAD:
		fprintf(stderr, "<head %d>", p->field); break;
	case GREP_PATTERN_BODY:
		fprintf(stderr, "<body>"); break;
	}
	switch (p->token) {
	default: break;
	case GREP_PATTERN_HEAD:
	case GREP_PATTERN_BODY:
	case GREP_PATTERN:
		fprintf(stderr, "%.*s", (int)p->patternlen, p->pattern);
		break;
	}
	fputc('\n', stderr);
}

static void dump_grep_expression_1(struct grep_expr *x, int in)
{
	indent(in);
	switch (x->node) {
	case GREP_NODE_TRUE:
		fprintf(stderr, "true\n");
		break;
	case GREP_NODE_ATOM:
		dump_grep_pat(x->u.atom);
		break;
	case GREP_NODE_NOT:
		fprintf(stderr, "(not\n");
		dump_grep_expression_1(x->u.unary, in+1);
		indent(in);
		fprintf(stderr, ")\n");
		break;
	case GREP_NODE_AND:
		fprintf(stderr, "(and\n");
		dump_grep_expression_1(x->u.binary.left, in+1);
		dump_grep_expression_1(x->u.binary.right, in+1);
		indent(in);
		fprintf(stderr, ")\n");
		break;
	case GREP_NODE_OR:
		fprintf(stderr, "(or\n");
		dump_grep_expression_1(x->u.binary.left, in+1);
		dump_grep_expression_1(x->u.binary.right, in+1);
		indent(in);
		fprintf(stderr, ")\n");
		break;
	}
}

static void dump_grep_expression(struct grep_opt *opt)
{
	struct grep_expr *x = opt->pattern_expression;

	if (opt->all_match)
		fprintf(stderr, "[all-match]\n");
	dump_grep_expression_1(x, 0);
	fflush(NULL);
}

static struct grep_expr *grep_true_expr(void)
{
	struct grep_expr *z = xcalloc(1, sizeof(*z));
	z->node = GREP_NODE_TRUE;
	return z;
}

static struct grep_expr *grep_or_expr(struct grep_expr *left, struct grep_expr *right)
{
	struct grep_expr *z = xcalloc(1, sizeof(*z));
	z->node = GREP_NODE_OR;
	z->u.binary.left = left;
	z->u.binary.right = right;
	return z;
}

static struct grep_expr *prep_header_patterns(struct grep_opt *opt)
{
	struct grep_pat *p;
	struct grep_expr *header_expr;
	struct grep_expr *(header_group[GREP_HEADER_FIELD_MAX]);
	enum grep_header_field fld;

	if (!opt->header_list)
		return NULL;

	for (p = opt->header_list; p; p = p->next) {
		if (p->token != GREP_PATTERN_HEAD)
<<<<<<< HEAD
			die("bug: a non-header pattern in grep header list.");
		if (p->field < GREP_HEADER_FIELD_MIN ||
		    GREP_HEADER_FIELD_MAX <= p->field)
			die("bug: unknown header field %d", p->field);
=======
			die("BUG: a non-header pattern in grep header list.");
		if (p->field < GREP_HEADER_FIELD_MIN ||
		    GREP_HEADER_FIELD_MAX <= p->field)
			die("BUG: unknown header field %d", p->field);
>>>>>>> 6ebdac1b
		compile_regexp(p, opt);
	}

	for (fld = 0; fld < GREP_HEADER_FIELD_MAX; fld++)
		header_group[fld] = NULL;

	for (p = opt->header_list; p; p = p->next) {
		struct grep_expr *h;
		struct grep_pat *pp = p;

		h = compile_pattern_atom(&pp);
		if (!h || pp != p->next)
<<<<<<< HEAD
			die("bug: malformed header expr");
=======
			die("BUG: malformed header expr");
>>>>>>> 6ebdac1b
		if (!header_group[p->field]) {
			header_group[p->field] = h;
			continue;
		}
		header_group[p->field] = grep_or_expr(h, header_group[p->field]);
	}

	header_expr = NULL;

	for (fld = 0; fld < GREP_HEADER_FIELD_MAX; fld++) {
		if (!header_group[fld])
			continue;
		if (!header_expr)
			header_expr = grep_true_expr();
		header_expr = grep_or_expr(header_group[fld], header_expr);
	}
	return header_expr;
}

static struct grep_expr *grep_splice_or(struct grep_expr *x, struct grep_expr *y)
{
	struct grep_expr *z = x;

	while (x) {
		assert(x->node == GREP_NODE_OR);
		if (x->u.binary.right &&
		    x->u.binary.right->node == GREP_NODE_TRUE) {
			x->u.binary.right = y;
			break;
		}
		x = x->u.binary.right;
	}
	return z;
}

static void compile_grep_patterns_real(struct grep_opt *opt)
{
	struct grep_pat *p;
	struct grep_expr *header_expr = prep_header_patterns(opt);

	for (p = opt->pattern_list; p; p = p->next) {
		switch (p->token) {
		case GREP_PATTERN: /* atom */
		case GREP_PATTERN_HEAD:
		case GREP_PATTERN_BODY:
			compile_regexp(p, opt);
			break;
		default:
			opt->extended = 1;
			break;
		}
	}

	if (opt->all_match || header_expr)
		opt->extended = 1;
	else if (!opt->extended && !opt->debug)
		return;

	p = opt->pattern_list;
	if (p)
		opt->pattern_expression = compile_pattern_expr(&p);
	if (p)
		die("incomplete pattern expression: %s", p->pattern);

	if (!header_expr)
		return;

	if (!opt->pattern_expression)
		opt->pattern_expression = header_expr;
	else if (opt->all_match)
		opt->pattern_expression = grep_splice_or(header_expr,
							 opt->pattern_expression);
	else
		opt->pattern_expression = grep_or_expr(opt->pattern_expression,
						       header_expr);
	opt->all_match = 1;
}

void compile_grep_patterns(struct grep_opt *opt)
{
	compile_grep_patterns_real(opt);
	if (opt->debug)
		dump_grep_expression(opt);
}

static void free_pattern_expr(struct grep_expr *x)
{
	switch (x->node) {
	case GREP_NODE_TRUE:
	case GREP_NODE_ATOM:
		break;
	case GREP_NODE_NOT:
		free_pattern_expr(x->u.unary);
		break;
	case GREP_NODE_AND:
	case GREP_NODE_OR:
		free_pattern_expr(x->u.binary.left);
		free_pattern_expr(x->u.binary.right);
		break;
	}
	free(x);
}

void free_grep_patterns(struct grep_opt *opt)
{
	struct grep_pat *p, *n;

	for (p = opt->pattern_list; p; p = n) {
		n = p->next;
		switch (p->token) {
		case GREP_PATTERN: /* atom */
		case GREP_PATTERN_HEAD:
		case GREP_PATTERN_BODY:
			if (p->kws)
				kwsfree(p->kws);
			else if (p->pcre_regexp)
				free_pcre_regexp(p);
			else
				regfree(&p->regexp);
			free(p->pattern);
			break;
		default:
			break;
		}
		free(p);
	}

	if (!opt->extended)
		return;
	free_pattern_expr(opt->pattern_expression);
}

static char *end_of_line(char *cp, unsigned long *left)
{
	unsigned long l = *left;
	while (l && *cp != '\n') {
		l--;
		cp++;
	}
	*left = l;
	return cp;
}

static int word_char(char ch)
{
	return isalnum(ch) || ch == '_';
}

static void output_color(struct grep_opt *opt, const void *data, size_t size,
			 const char *color)
{
	if (want_color(opt->color) && color && color[0]) {
		opt->output(opt, color, strlen(color));
		opt->output(opt, data, size);
		opt->output(opt, GIT_COLOR_RESET, strlen(GIT_COLOR_RESET));
	} else
		opt->output(opt, data, size);
}

static void output_sep(struct grep_opt *opt, char sign)
{
	if (opt->null_following_name)
		opt->output(opt, "\0", 1);
	else
		output_color(opt, &sign, 1, opt->color_sep);
}

static void show_name(struct grep_opt *opt, const char *name)
{
	output_color(opt, name, strlen(name), opt->color_filename);
	opt->output(opt, opt->null_following_name ? "\0" : "\n", 1);
}

static int fixmatch(struct grep_pat *p, char *line, char *eol,
		    regmatch_t *match)
{
	struct kwsmatch kwsm;
	size_t offset = kwsexec(p->kws, line, eol - line, &kwsm);
	if (offset == -1) {
		match->rm_so = match->rm_eo = -1;
		return REG_NOMATCH;
	} else {
		match->rm_so = offset;
		match->rm_eo = match->rm_so + kwsm.size[0];
		return 0;
	}
}

static int regmatch(const regex_t *preg, char *line, char *eol,
		    regmatch_t *match, int eflags)
{
#ifdef REG_STARTEND
	match->rm_so = 0;
	match->rm_eo = eol - line;
	eflags |= REG_STARTEND;
#endif
	return regexec(preg, line, 1, match, eflags);
}

static int patmatch(struct grep_pat *p, char *line, char *eol,
		    regmatch_t *match, int eflags)
{
	int hit;

	if (p->fixed)
		hit = !fixmatch(p, line, eol, match);
	else if (p->pcre_regexp)
		hit = !pcrematch(p, line, eol, match, eflags);
	else
		hit = !regmatch(&p->regexp, line, eol, match, eflags);

	return hit;
}

static int strip_timestamp(char *bol, char **eol_p)
{
	char *eol = *eol_p;
	int ch;

	while (bol < --eol) {
		if (*eol != '>')
			continue;
		*eol_p = ++eol;
		ch = *eol;
		*eol = '\0';
		return ch;
	}
	return 0;
}

static struct {
	const char *field;
	size_t len;
} header_field[] = {
	{ "author ", 7 },
	{ "committer ", 10 },
	{ "reflog ", 7 },
};

static int match_one_pattern(struct grep_pat *p, char *bol, char *eol,
			     enum grep_context ctx,
			     regmatch_t *pmatch, int eflags)
{
	int hit = 0;
	int saved_ch = 0;
	const char *start = bol;

	if ((p->token != GREP_PATTERN) &&
	    ((p->token == GREP_PATTERN_HEAD) != (ctx == GREP_CONTEXT_HEAD)))
		return 0;

	if (p->token == GREP_PATTERN_HEAD) {
		const char *field;
		size_t len;
		assert(p->field < ARRAY_SIZE(header_field));
		field = header_field[p->field].field;
		len = header_field[p->field].len;
		if (strncmp(bol, field, len))
			return 0;
		bol += len;
		switch (p->field) {
		case GREP_HEADER_AUTHOR:
		case GREP_HEADER_COMMITTER:
			saved_ch = strip_timestamp(bol, &eol);
			break;
		default:
			break;
		}
	}

 again:
	hit = patmatch(p, bol, eol, pmatch, eflags);

	if (hit && p->word_regexp) {
		if ((pmatch[0].rm_so < 0) ||
		    (eol - bol) < pmatch[0].rm_so ||
		    (pmatch[0].rm_eo < 0) ||
		    (eol - bol) < pmatch[0].rm_eo)
			die("regexp returned nonsense");

		/* Match beginning must be either beginning of the
		 * line, or at word boundary (i.e. the last char must
		 * not be a word char).  Similarly, match end must be
		 * either end of the line, or at word boundary
		 * (i.e. the next char must not be a word char).
		 */
		if ( ((pmatch[0].rm_so == 0) ||
		      !word_char(bol[pmatch[0].rm_so-1])) &&
		     ((pmatch[0].rm_eo == (eol-bol)) ||
		      !word_char(bol[pmatch[0].rm_eo])) )
			;
		else
			hit = 0;

		/* Words consist of at least one character. */
		if (pmatch->rm_so == pmatch->rm_eo)
			hit = 0;

		if (!hit && pmatch[0].rm_so + bol + 1 < eol) {
			/* There could be more than one match on the
			 * line, and the first match might not be
			 * strict word match.  But later ones could be!
			 * Forward to the next possible start, i.e. the
			 * next position following a non-word char.
			 */
			bol = pmatch[0].rm_so + bol + 1;
			while (word_char(bol[-1]) && bol < eol)
				bol++;
			eflags |= REG_NOTBOL;
			if (bol < eol)
				goto again;
		}
	}
	if (p->token == GREP_PATTERN_HEAD && saved_ch)
		*eol = saved_ch;
	if (hit) {
		pmatch[0].rm_so += bol - start;
		pmatch[0].rm_eo += bol - start;
	}
	return hit;
}

static int match_expr_eval(struct grep_expr *x, char *bol, char *eol,
			   enum grep_context ctx, int collect_hits)
{
	int h = 0;
	regmatch_t match;

	if (!x)
		die("Not a valid grep expression");
	switch (x->node) {
	case GREP_NODE_TRUE:
		h = 1;
		break;
	case GREP_NODE_ATOM:
		h = match_one_pattern(x->u.atom, bol, eol, ctx, &match, 0);
		break;
	case GREP_NODE_NOT:
		h = !match_expr_eval(x->u.unary, bol, eol, ctx, 0);
		break;
	case GREP_NODE_AND:
		if (!match_expr_eval(x->u.binary.left, bol, eol, ctx, 0))
			return 0;
		h = match_expr_eval(x->u.binary.right, bol, eol, ctx, 0);
		break;
	case GREP_NODE_OR:
		if (!collect_hits)
			return (match_expr_eval(x->u.binary.left,
						bol, eol, ctx, 0) ||
				match_expr_eval(x->u.binary.right,
						bol, eol, ctx, 0));
		h = match_expr_eval(x->u.binary.left, bol, eol, ctx, 0);
		x->u.binary.left->hit |= h;
		h |= match_expr_eval(x->u.binary.right, bol, eol, ctx, 1);
		break;
	default:
		die("Unexpected node type (internal error) %d", x->node);
	}
	if (collect_hits)
		x->hit |= h;
	return h;
}

static int match_expr(struct grep_opt *opt, char *bol, char *eol,
		      enum grep_context ctx, int collect_hits)
{
	struct grep_expr *x = opt->pattern_expression;
	return match_expr_eval(x, bol, eol, ctx, collect_hits);
}

static int match_line(struct grep_opt *opt, char *bol, char *eol,
		      enum grep_context ctx, int collect_hits)
{
	struct grep_pat *p;
	regmatch_t match;

	if (opt->extended)
		return match_expr(opt, bol, eol, ctx, collect_hits);

	/* we do not call with collect_hits without being extended */
	for (p = opt->pattern_list; p; p = p->next) {
		if (match_one_pattern(p, bol, eol, ctx, &match, 0))
			return 1;
	}
	return 0;
}

static int match_next_pattern(struct grep_pat *p, char *bol, char *eol,
			      enum grep_context ctx,
			      regmatch_t *pmatch, int eflags)
{
	regmatch_t match;

	if (!match_one_pattern(p, bol, eol, ctx, &match, eflags))
		return 0;
	if (match.rm_so < 0 || match.rm_eo < 0)
		return 0;
	if (pmatch->rm_so >= 0 && pmatch->rm_eo >= 0) {
		if (match.rm_so > pmatch->rm_so)
			return 1;
		if (match.rm_so == pmatch->rm_so && match.rm_eo < pmatch->rm_eo)
			return 1;
	}
	pmatch->rm_so = match.rm_so;
	pmatch->rm_eo = match.rm_eo;
	return 1;
}

static int next_match(struct grep_opt *opt, char *bol, char *eol,
		      enum grep_context ctx, regmatch_t *pmatch, int eflags)
{
	struct grep_pat *p;
	int hit = 0;

	pmatch->rm_so = pmatch->rm_eo = -1;
	if (bol < eol) {
		for (p = opt->pattern_list; p; p = p->next) {
			switch (p->token) {
			case GREP_PATTERN: /* atom */
			case GREP_PATTERN_HEAD:
			case GREP_PATTERN_BODY:
				hit |= match_next_pattern(p, bol, eol, ctx,
							  pmatch, eflags);
				break;
			default:
				break;
			}
		}
	}
	return hit;
}

static void show_line(struct grep_opt *opt, char *bol, char *eol,
		      const char *name, unsigned lno, char sign)
{
	int rest = eol - bol;
	const char *match_color, *line_color = NULL;

	if (opt->file_break && opt->last_shown == 0) {
		if (opt->show_hunk_mark)
			opt->output(opt, "\n", 1);
	} else if (opt->pre_context || opt->post_context || opt->funcbody) {
		if (opt->last_shown == 0) {
			if (opt->show_hunk_mark) {
				output_color(opt, "--", 2, opt->color_sep);
				opt->output(opt, "\n", 1);
			}
		} else if (lno > opt->last_shown + 1) {
			output_color(opt, "--", 2, opt->color_sep);
			opt->output(opt, "\n", 1);
		}
	}
	if (opt->heading && opt->last_shown == 0) {
		output_color(opt, name, strlen(name), opt->color_filename);
		opt->output(opt, "\n", 1);
	}
	opt->last_shown = lno;

	if (!opt->heading && opt->pathname) {
		output_color(opt, name, strlen(name), opt->color_filename);
		output_sep(opt, sign);
	}
	if (opt->linenum) {
		char buf[32];
		snprintf(buf, sizeof(buf), "%d", lno);
		output_color(opt, buf, strlen(buf), opt->color_lineno);
		output_sep(opt, sign);
	}
	if (opt->color) {
		regmatch_t match;
		enum grep_context ctx = GREP_CONTEXT_BODY;
		int ch = *eol;
		int eflags = 0;

		if (sign == ':')
			match_color = opt->color_match_selected;
		else
			match_color = opt->color_match_context;
		if (sign == ':')
			line_color = opt->color_selected;
		else if (sign == '-')
			line_color = opt->color_context;
		else if (sign == '=')
			line_color = opt->color_function;
		*eol = '\0';
		while (next_match(opt, bol, eol, ctx, &match, eflags)) {
			if (match.rm_so == match.rm_eo)
				break;

			output_color(opt, bol, match.rm_so, line_color);
			output_color(opt, bol + match.rm_so,
				     match.rm_eo - match.rm_so, match_color);
			bol += match.rm_eo;
			rest -= match.rm_eo;
			eflags = REG_NOTBOL;
		}
		*eol = ch;
	}
	output_color(opt, bol, rest, line_color);
	opt->output(opt, "\n", 1);
}

#ifndef NO_PTHREADS
int grep_use_locks;

/*
 * This lock protects access to the gitattributes machinery, which is
 * not thread-safe.
 */
pthread_mutex_t grep_attr_mutex;

static inline void grep_attr_lock(void)
{
	if (grep_use_locks)
		pthread_mutex_lock(&grep_attr_mutex);
}

static inline void grep_attr_unlock(void)
{
	if (grep_use_locks)
		pthread_mutex_unlock(&grep_attr_mutex);
}

/*
 * Same as git_attr_mutex, but protecting the thread-unsafe object db access.
 */
pthread_mutex_t grep_read_mutex;

#else
#define grep_attr_lock()
#define grep_attr_unlock()
#endif

static int match_funcname(struct grep_opt *opt, struct grep_source *gs, char *bol, char *eol)
{
	xdemitconf_t *xecfg = opt->priv;
	if (xecfg && !xecfg->find_func) {
		grep_source_load_driver(gs);
		if (gs->driver->funcname.pattern) {
			const struct userdiff_funcname *pe = &gs->driver->funcname;
			xdiff_set_find_func(xecfg, pe->pattern, pe->cflags);
		} else {
			xecfg = opt->priv = NULL;
		}
	}

	if (xecfg) {
		char buf[1];
		return xecfg->find_func(bol, eol - bol, buf, 1,
					xecfg->find_func_priv) >= 0;
	}

	if (bol == eol)
		return 0;
	if (isalpha(*bol) || *bol == '_' || *bol == '$')
		return 1;
	return 0;
}

static void show_funcname_line(struct grep_opt *opt, struct grep_source *gs,
			       char *bol, unsigned lno)
{
	while (bol > gs->buf) {
		char *eol = --bol;

		while (bol > gs->buf && bol[-1] != '\n')
			bol--;
		lno--;

		if (lno <= opt->last_shown)
			break;

		if (match_funcname(opt, gs, bol, eol)) {
			show_line(opt, bol, eol, gs->name, lno, '=');
			break;
		}
	}
}

static void show_pre_context(struct grep_opt *opt, struct grep_source *gs,
			     char *bol, char *end, unsigned lno)
{
	unsigned cur = lno, from = 1, funcname_lno = 0;
	int funcname_needed = !!opt->funcname;

	if (opt->funcbody && !match_funcname(opt, gs, bol, end))
		funcname_needed = 2;

	if (opt->pre_context < lno)
		from = lno - opt->pre_context;
	if (from <= opt->last_shown)
		from = opt->last_shown + 1;

	/* Rewind. */
	while (bol > gs->buf &&
	       cur > (funcname_needed == 2 ? opt->last_shown + 1 : from)) {
		char *eol = --bol;

		while (bol > gs->buf && bol[-1] != '\n')
			bol--;
		cur--;
		if (funcname_needed && match_funcname(opt, gs, bol, eol)) {
			funcname_lno = cur;
			funcname_needed = 0;
		}
	}

	/* We need to look even further back to find a function signature. */
	if (opt->funcname && funcname_needed)
		show_funcname_line(opt, gs, bol, cur);

	/* Back forward. */
	while (cur < lno) {
		char *eol = bol, sign = (cur == funcname_lno) ? '=' : '-';

		while (*eol != '\n')
			eol++;
		show_line(opt, bol, eol, gs->name, cur, sign);
		bol = eol + 1;
		cur++;
	}
}

static int should_lookahead(struct grep_opt *opt)
{
	struct grep_pat *p;

	if (opt->extended)
		return 0; /* punt for too complex stuff */
	if (opt->invert)
		return 0;
	for (p = opt->pattern_list; p; p = p->next) {
		if (p->token != GREP_PATTERN)
			return 0; /* punt for "header only" and stuff */
	}
	return 1;
}

static int look_ahead(struct grep_opt *opt,
		      unsigned long *left_p,
		      unsigned *lno_p,
		      char **bol_p)
{
	unsigned lno = *lno_p;
	char *bol = *bol_p;
	struct grep_pat *p;
	char *sp, *last_bol;
	regoff_t earliest = -1;

	for (p = opt->pattern_list; p; p = p->next) {
		int hit;
		regmatch_t m;

		hit = patmatch(p, bol, bol + *left_p, &m, 0);
		if (!hit || m.rm_so < 0 || m.rm_eo < 0)
			continue;
		if (earliest < 0 || m.rm_so < earliest)
			earliest = m.rm_so;
	}

	if (earliest < 0) {
		*bol_p = bol + *left_p;
		*left_p = 0;
		return 1;
	}
	for (sp = bol + earliest; bol < sp && sp[-1] != '\n'; sp--)
		; /* find the beginning of the line */
	last_bol = sp;

	for (sp = bol; sp < last_bol; sp++) {
		if (*sp == '\n')
			lno++;
	}
	*left_p -= last_bol - bol;
	*bol_p = last_bol;
	*lno_p = lno;
	return 0;
}

static void std_output(struct grep_opt *opt, const void *buf, size_t size)
{
	fwrite(buf, size, 1, stdout);
}

static int fill_textconv_grep(struct userdiff_driver *driver,
			      struct grep_source *gs)
{
	struct diff_filespec *df;
	char *buf;
	size_t size;

	if (!driver || !driver->textconv)
		return grep_source_load(gs);

	/*
	 * The textconv interface is intimately tied to diff_filespecs, so we
	 * have to pretend to be one. If we could unify the grep_source
	 * and diff_filespec structs, this mess could just go away.
	 */
	df = alloc_filespec(gs->path);
	switch (gs->type) {
	case GREP_SOURCE_SHA1:
		fill_filespec(df, gs->identifier, 1, 0100644);
		break;
	case GREP_SOURCE_FILE:
		fill_filespec(df, null_sha1, 0, 0100644);
		break;
	default:
		die("BUG: attempt to textconv something without a path?");
	}

	/*
	 * fill_textconv is not remotely thread-safe; it may load objects
	 * behind the scenes, and it modifies the global diff tempfile
	 * structure.
	 */
	grep_read_lock();
	size = fill_textconv(driver, df, &buf);
	grep_read_unlock();
	free_filespec(df);

	/*
	 * The normal fill_textconv usage by the diff machinery would just keep
	 * the textconv'd buf separate from the diff_filespec. But much of the
	 * grep code passes around a grep_source and assumes that its "buf"
	 * pointer is the beginning of the thing we are searching. So let's
	 * install our textconv'd version into the grep_source, taking care not
	 * to leak any existing buffer.
	 */
	grep_source_clear_data(gs);
	gs->buf = buf;
	gs->size = size;

	return 0;
}

static int is_empty_line(const char *bol, const char *eol)
{
	while (bol < eol && isspace(*bol))
		bol++;
	return bol == eol;
}

static int grep_source_1(struct grep_opt *opt, struct grep_source *gs, int collect_hits)
{
	char *bol;
	char *peek_bol = NULL;
	unsigned long left;
	unsigned lno = 1;
	unsigned last_hit = 0;
	int binary_match_only = 0;
	unsigned count = 0;
	int try_lookahead = 0;
	int show_function = 0;
	struct userdiff_driver *textconv = NULL;
	enum grep_context ctx = GREP_CONTEXT_HEAD;
	xdemitconf_t xecfg;

	if (!opt->output)
		opt->output = std_output;

	if (opt->pre_context || opt->post_context || opt->file_break ||
	    opt->funcbody) {
		/* Show hunk marks, except for the first file. */
		if (opt->last_shown)
			opt->show_hunk_mark = 1;
		/*
		 * If we're using threads then we can't easily identify
		 * the first file.  Always put hunk marks in that case
		 * and skip the very first one later in work_done().
		 */
		if (opt->output != std_output)
			opt->show_hunk_mark = 1;
	}
	opt->last_shown = 0;

	if (opt->allow_textconv) {
		grep_source_load_driver(gs);
		/*
		 * We might set up the shared textconv cache data here, which
		 * is not thread-safe.
		 */
		grep_attr_lock();
		textconv = userdiff_get_textconv(gs->driver);
		grep_attr_unlock();
	}

	/*
	 * We know the result of a textconv is text, so we only have to care
	 * about binary handling if we are not using it.
	 */
	if (!textconv) {
		switch (opt->binary) {
		case GREP_BINARY_DEFAULT:
			if (grep_source_is_binary(gs))
				binary_match_only = 1;
			break;
		case GREP_BINARY_NOMATCH:
			if (grep_source_is_binary(gs))
				return 0; /* Assume unmatch */
			break;
		case GREP_BINARY_TEXT:
			break;
		default:
<<<<<<< HEAD
			die("bug: unknown binary handling mode");
=======
			die("BUG: unknown binary handling mode");
>>>>>>> 6ebdac1b
		}
	}

	memset(&xecfg, 0, sizeof(xecfg));
	opt->priv = &xecfg;

	try_lookahead = should_lookahead(opt);

	if (fill_textconv_grep(textconv, gs) < 0)
		return 0;

	bol = gs->buf;
	left = gs->size;
	while (left) {
		char *eol, ch;
		int hit;

		/*
		 * look_ahead() skips quickly to the line that possibly
		 * has the next hit; don't call it if we need to do
		 * something more than just skipping the current line
		 * in response to an unmatch for the current line.  E.g.
		 * inside a post-context window, we will show the current
		 * line as a context around the previous hit when it
		 * doesn't hit.
		 */
		if (try_lookahead
		    && !(last_hit
			 && (show_function ||
			     lno <= last_hit + opt->post_context))
		    && look_ahead(opt, &left, &lno, &bol))
			break;
		eol = end_of_line(bol, &left);
		ch = *eol;
		*eol = 0;

		if ((ctx == GREP_CONTEXT_HEAD) && (eol == bol))
			ctx = GREP_CONTEXT_BODY;

		hit = match_line(opt, bol, eol, ctx, collect_hits);
		*eol = ch;

		if (collect_hits)
			goto next_line;

		/* "grep -v -e foo -e bla" should list lines
		 * that do not have either, so inversion should
		 * be done outside.
		 */
		if (opt->invert)
			hit = !hit;
		if (opt->unmatch_name_only) {
			if (hit)
				return 0;
			goto next_line;
		}
		if (hit) {
			count++;
			if (opt->status_only)
				return 1;
			if (opt->name_only) {
				show_name(opt, gs->name);
				return 1;
			}
			if (opt->count)
				goto next_line;
			if (binary_match_only) {
				opt->output(opt, "Binary file ", 12);
				output_color(opt, gs->name, strlen(gs->name),
					     opt->color_filename);
				opt->output(opt, " matches\n", 9);
				return 1;
			}
			/* Hit at this line.  If we haven't shown the
			 * pre-context lines, we would need to show them.
			 */
			if (opt->pre_context || opt->funcbody)
				show_pre_context(opt, gs, bol, eol, lno);
			else if (opt->funcname)
				show_funcname_line(opt, gs, bol, lno);
			show_line(opt, bol, eol, gs->name, lno, ':');
			last_hit = lno;
			if (opt->funcbody)
				show_function = 1;
			goto next_line;
		}
		if (show_function && (!peek_bol || peek_bol < bol)) {
			unsigned long peek_left = left;
			char *peek_eol = eol;

			/*
			 * Trailing empty lines are not interesting.
			 * Peek past them to see if they belong to the
			 * body of the current function.
			 */
			peek_bol = bol;
			while (is_empty_line(peek_bol, peek_eol)) {
				peek_bol = peek_eol + 1;
				peek_eol = end_of_line(peek_bol, &peek_left);
			}

			if (match_funcname(opt, gs, peek_bol, peek_eol))
				show_function = 0;
		}
		if (show_function ||
		    (last_hit && lno <= last_hit + opt->post_context)) {
			/* If the last hit is within the post context,
			 * we need to show this line.
			 */
			show_line(opt, bol, eol, gs->name, lno, '-');
		}

	next_line:
		bol = eol + 1;
		if (!left)
			break;
		left--;
		lno++;
	}

	if (collect_hits)
		return 0;

	if (opt->status_only)
		return 0;
	if (opt->unmatch_name_only) {
		/* We did not see any hit, so we want to show this */
		show_name(opt, gs->name);
		return 1;
	}

	xdiff_clear_find_func(&xecfg);
	opt->priv = NULL;

	/* NEEDSWORK:
	 * The real "grep -c foo *.c" gives many "bar.c:0" lines,
	 * which feels mostly useless but sometimes useful.  Maybe
	 * make it another option?  For now suppress them.
	 */
	if (opt->count && count) {
		char buf[32];
		if (opt->pathname) {
			output_color(opt, gs->name, strlen(gs->name),
				     opt->color_filename);
			output_sep(opt, ':');
		}
		snprintf(buf, sizeof(buf), "%u\n", count);
		opt->output(opt, buf, strlen(buf));
		return 1;
	}
	return !!last_hit;
}

static void clr_hit_marker(struct grep_expr *x)
{
	/* All-hit markers are meaningful only at the very top level
	 * OR node.
	 */
	while (1) {
		x->hit = 0;
		if (x->node != GREP_NODE_OR)
			return;
		x->u.binary.left->hit = 0;
		x = x->u.binary.right;
	}
}

static int chk_hit_marker(struct grep_expr *x)
{
	/* Top level nodes have hit markers.  See if they all are hits */
	while (1) {
		if (x->node != GREP_NODE_OR)
			return x->hit;
		if (!x->u.binary.left->hit)
			return 0;
		x = x->u.binary.right;
	}
}

int grep_source(struct grep_opt *opt, struct grep_source *gs)
{
	/*
	 * we do not have to do the two-pass grep when we do not check
	 * buffer-wide "all-match".
	 */
	if (!opt->all_match)
		return grep_source_1(opt, gs, 0);

	/* Otherwise the toplevel "or" terms hit a bit differently.
	 * We first clear hit markers from them.
	 */
	clr_hit_marker(opt->pattern_expression);
	grep_source_1(opt, gs, 1);

	if (!chk_hit_marker(opt->pattern_expression))
		return 0;

	return grep_source_1(opt, gs, 0);
}

int grep_buffer(struct grep_opt *opt, char *buf, unsigned long size)
{
	struct grep_source gs;
	int r;

	grep_source_init(&gs, GREP_SOURCE_BUF, NULL, NULL, NULL);
	gs.buf = buf;
	gs.size = size;

	r = grep_source(opt, &gs);

	grep_source_clear(&gs);
	return r;
}

void grep_source_init(struct grep_source *gs, enum grep_source_type type,
		      const char *name, const char *path,
		      const void *identifier)
{
	gs->type = type;
	gs->name = xstrdup_or_null(name);
	gs->path = xstrdup_or_null(path);
	gs->buf = NULL;
	gs->size = 0;
	gs->driver = NULL;

	switch (type) {
	case GREP_SOURCE_FILE:
		gs->identifier = xstrdup(identifier);
		break;
	case GREP_SOURCE_SHA1:
		gs->identifier = xmalloc(20);
		hashcpy(gs->identifier, identifier);
		break;
	case GREP_SOURCE_BUF:
		gs->identifier = NULL;
	}
}

void grep_source_clear(struct grep_source *gs)
{
	free(gs->name);
	gs->name = NULL;
	free(gs->path);
	gs->path = NULL;
	free(gs->identifier);
	gs->identifier = NULL;
	grep_source_clear_data(gs);
}

void grep_source_clear_data(struct grep_source *gs)
{
	switch (gs->type) {
	case GREP_SOURCE_FILE:
	case GREP_SOURCE_SHA1:
		free(gs->buf);
		gs->buf = NULL;
		gs->size = 0;
		break;
	case GREP_SOURCE_BUF:
		/* leave user-provided buf intact */
		break;
	}
}

static int grep_source_load_sha1(struct grep_source *gs)
{
	enum object_type type;

	grep_read_lock();
	gs->buf = read_sha1_file(gs->identifier, &type, &gs->size);
	grep_read_unlock();

	if (!gs->buf)
		return error(_("'%s': unable to read %s"),
			     gs->name,
			     sha1_to_hex(gs->identifier));
	return 0;
}

static int grep_source_load_file(struct grep_source *gs)
{
	const char *filename = gs->identifier;
	struct stat st;
	char *data;
	size_t size;
	int i;

	if (lstat(filename, &st) < 0) {
	err_ret:
		if (errno != ENOENT)
			error_errno(_("failed to stat '%s'"), filename);
		return -1;
	}
	if (!S_ISREG(st.st_mode))
		return -1;
	size = xsize_t(st.st_size);
	i = open(filename, O_RDONLY);
	if (i < 0)
		goto err_ret;
	data = xmallocz(size);
	if (st.st_size != read_in_full(i, data, size)) {
		error_errno(_("'%s': short read"), filename);
		close(i);
		free(data);
		return -1;
	}
	close(i);

	gs->buf = data;
	gs->size = size;
	return 0;
}

static int grep_source_load(struct grep_source *gs)
{
	if (gs->buf)
		return 0;

	switch (gs->type) {
	case GREP_SOURCE_FILE:
		return grep_source_load_file(gs);
	case GREP_SOURCE_SHA1:
		return grep_source_load_sha1(gs);
	case GREP_SOURCE_BUF:
		return gs->buf ? 0 : -1;
	}
	die("BUG: invalid grep_source type");
}

void grep_source_load_driver(struct grep_source *gs)
{
	if (gs->driver)
		return;

	grep_attr_lock();
	if (gs->path)
		gs->driver = userdiff_find_by_path(gs->path);
	if (!gs->driver)
		gs->driver = userdiff_find_by_name("default");
	grep_attr_unlock();
}

static int grep_source_is_binary(struct grep_source *gs)
{
	grep_source_load_driver(gs);
	if (gs->driver->binary != -1)
		return gs->driver->binary;

	if (!grep_source_load(gs))
		return buffer_is_binary(gs->buf, gs->size);

	return 0;
}<|MERGE_RESOLUTION|>--- conflicted
+++ resolved
@@ -693,17 +693,10 @@
 
 	for (p = opt->header_list; p; p = p->next) {
 		if (p->token != GREP_PATTERN_HEAD)
-<<<<<<< HEAD
-			die("bug: a non-header pattern in grep header list.");
-		if (p->field < GREP_HEADER_FIELD_MIN ||
-		    GREP_HEADER_FIELD_MAX <= p->field)
-			die("bug: unknown header field %d", p->field);
-=======
 			die("BUG: a non-header pattern in grep header list.");
 		if (p->field < GREP_HEADER_FIELD_MIN ||
 		    GREP_HEADER_FIELD_MAX <= p->field)
 			die("BUG: unknown header field %d", p->field);
->>>>>>> 6ebdac1b
 		compile_regexp(p, opt);
 	}
 
@@ -716,11 +709,7 @@
 
 		h = compile_pattern_atom(&pp);
 		if (!h || pp != p->next)
-<<<<<<< HEAD
-			die("bug: malformed header expr");
-=======
 			die("BUG: malformed header expr");
->>>>>>> 6ebdac1b
 		if (!header_group[p->field]) {
 			header_group[p->field] = h;
 			continue;
@@ -1525,11 +1514,7 @@
 		case GREP_BINARY_TEXT:
 			break;
 		default:
-<<<<<<< HEAD
-			die("bug: unknown binary handling mode");
-=======
 			die("BUG: unknown binary handling mode");
->>>>>>> 6ebdac1b
 		}
 	}
 
