--- conflicted
+++ resolved
@@ -44,15 +44,9 @@
 			memset(p->parent, 0,
 			       sizeof(p->parent[0]) * num_parent);
 
-<<<<<<< HEAD
-			hashcpy(p->oid.hash, q->queue[i]->two->sha1);
-			p->mode = q->queue[i]->two->mode;
-			hashcpy(p->parent[n].oid.hash, q->queue[i]->one->sha1);
-=======
 			oidcpy(&p->oid, &q->queue[i]->two->oid);
 			p->mode = q->queue[i]->two->mode;
 			oidcpy(&p->parent[n].oid, &q->queue[i]->one->oid);
->>>>>>> 6ebdac1b
 			p->parent[n].mode = q->queue[i]->one->mode;
 			p->parent[n].status = q->queue[i]->status;
 			*tail = p;
@@ -83,11 +77,7 @@
 			continue;
 		}
 
-<<<<<<< HEAD
-		hashcpy(p->parent[n].oid.hash, q->queue[i]->one->sha1);
-=======
 		oidcpy(&p->parent[n].oid, &q->queue[i]->one->oid);
->>>>>>> 6ebdac1b
 		p->parent[n].mode = q->queue[i]->one->mode;
 		p->parent[n].status = q->queue[i]->status;
 
@@ -1278,26 +1268,16 @@
 	for (i = 0; i < num_parent; i++) {
 		pair->one[i].path = p->path;
 		pair->one[i].mode = p->parent[i].mode;
-<<<<<<< HEAD
-		hashcpy(pair->one[i].sha1, p->parent[i].oid.hash);
-		pair->one[i].sha1_valid = !is_null_oid(&p->parent[i].oid);
-=======
 		oidcpy(&pair->one[i].oid, &p->parent[i].oid);
 		pair->one[i].oid_valid = !is_null_oid(&p->parent[i].oid);
->>>>>>> 6ebdac1b
 		pair->one[i].has_more_entries = 1;
 	}
 	pair->one[num_parent - 1].has_more_entries = 0;
 
 	pair->two->path = p->path;
 	pair->two->mode = p->mode;
-<<<<<<< HEAD
-	hashcpy(pair->two->sha1, p->oid.hash);
-	pair->two->sha1_valid = !is_null_oid(&p->oid);
-=======
 	oidcpy(&pair->two->oid, &p->oid);
 	pair->two->oid_valid = !is_null_oid(&p->oid);
->>>>>>> 6ebdac1b
 	return pair;
 }
 
@@ -1545,11 +1525,7 @@
 		free(tmp);
 	}
 
-<<<<<<< HEAD
-	free_pathspec(&diffopts.pathspec);
-=======
 	clear_pathspec(&diffopts.pathspec);
->>>>>>> 6ebdac1b
 }
 
 void diff_tree_combined_merge(const struct commit *commit, int dense,
