--- conflicted
+++ resolved
@@ -17,13 +17,10 @@
 	int i;
 	int result;
 
-<<<<<<< HEAD
-	git_config(git_diff_basic_config, NULL); /* no "diff" UI options */
-=======
 	if (argc == 2 && !strcmp(argv[1], "-h"))
 		usage(diff_cache_usage);
 
->>>>>>> d6915511
+	git_config(git_diff_basic_config, NULL); /* no "diff" UI options */
 	init_revisions(&rev, prefix);
 	gitmodules_config();
 	rev.abbrev = 0;
