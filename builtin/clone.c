--- conflicted
+++ resolved
@@ -946,7 +946,6 @@
 			fprintf(stderr, _("Cloning into '%s'...\n"), dir);
 	}
 
-<<<<<<< HEAD
 	if (option_recursive) {
 		if (option_required_reference.nr &&
 		    option_optional_reference.nr)
@@ -965,14 +964,11 @@
 		}
 	}
 
-	init_db(option_template, INIT_DB_QUIET);
-=======
 	init_db(git_dir, real_git_dir, option_template, INIT_DB_QUIET);
 
 	if (real_git_dir)
 		git_dir = real_git_dir;
 
->>>>>>> 822d9406
 	write_config(&option_config);
 
 	git_config(git_default_config, NULL);
