/*
 * GIT - The information manager from hell
 *
 * Copyright (C) Linus Torvalds, 2005
 *
 * This handles basic git sha1 object files - packing, unpacking,
 * creation etc.
 */
#include "cache.h"
#include "delta.h"
#include "pack.h"
#include "blob.h"
#include "commit.h"
#include "run-command.h"
#include "tag.h"
#include "tree.h"
#include "tree-walk.h"
#include "refs.h"
#include "pack-revindex.h"
#include "sha1-lookup.h"

#ifndef O_NOATIME
#if defined(__linux__) && (defined(__i386__) || defined(__PPC__))
#define O_NOATIME 01000000
#else
#define O_NOATIME 0
#endif
#endif

#define SZ_FMT PRIuMAX
static inline uintmax_t sz_fmt(size_t s) { return s; }

const unsigned char null_sha1[20];

/*
 * This is meant to hold a *small* number of objects that you would
 * want read_sha1_file() to be able to return, but yet you do not want
 * to write them into the object store (e.g. a browse-only
 * application).
 */
static struct cached_object {
	unsigned char sha1[20];
	enum object_type type;
	void *buf;
	unsigned long size;
} *cached_objects;
static int cached_object_nr, cached_object_alloc;

static struct cached_object empty_tree = {
	EMPTY_TREE_SHA1_BIN_LITERAL,
	OBJ_TREE,
	"",
	0
};

static struct cached_object *find_cached_object(const unsigned char *sha1)
{
	int i;
	struct cached_object *co = cached_objects;

	for (i = 0; i < cached_object_nr; i++, co++) {
		if (!hashcmp(co->sha1, sha1))
			return co;
	}
	if (!hashcmp(sha1, empty_tree.sha1))
		return &empty_tree;
	return NULL;
}

int mkdir_in_gitdir(const char *path)
{
	if (mkdir(path, 0777)) {
		int saved_errno = errno;
		struct stat st;
		struct strbuf sb = STRBUF_INIT;

		if (errno != EEXIST)
			return -1;
		/*
		 * Are we looking at a path in a symlinked worktree
		 * whose original repository does not yet have it?
		 * e.g. .git/rr-cache pointing at its original
		 * repository in which the user hasn't performed any
		 * conflict resolution yet?
		 */
		if (lstat(path, &st) || !S_ISLNK(st.st_mode) ||
		    strbuf_readlink(&sb, path, st.st_size) ||
		    !is_absolute_path(sb.buf) ||
		    mkdir(sb.buf, 0777)) {
			strbuf_release(&sb);
			errno = saved_errno;
			return -1;
		}
		strbuf_release(&sb);
	}
	return adjust_shared_perm(path);
}

int safe_create_leading_directories(char *path)
{
	char *pos = path + offset_1st_component(path);
	struct stat st;

	while (pos) {
		pos = strchr(pos, '/');
		if (!pos)
			break;
		while (*++pos == '/')
			;
		if (!*pos)
			break;
		*--pos = '\0';
		if (!stat(path, &st)) {
			/* path exists */
			if (!S_ISDIR(st.st_mode)) {
				*pos = '/';
				return -3;
			}
		}
		else if (mkdir(path, 0777)) {
			*pos = '/';
			return -1;
		}
		else if (adjust_shared_perm(path)) {
			*pos = '/';
			return -2;
		}
		*pos++ = '/';
	}
	return 0;
}

int safe_create_leading_directories_const(const char *path)
{
	/* path points to cache entries, so xstrdup before messing with it */
	char *buf = xstrdup(path);
	int result = safe_create_leading_directories(buf);
	free(buf);
	return result;
}

static void fill_sha1_path(char *pathbuf, const unsigned char *sha1)
{
	int i;
	for (i = 0; i < 20; i++) {
		static char hex[] = "0123456789abcdef";
		unsigned int val = sha1[i];
		char *pos = pathbuf + i*2 + (i > 0);
		*pos++ = hex[val >> 4];
		*pos = hex[val & 0xf];
	}
}

/*
 * NOTE! This returns a statically allocated buffer, so you have to be
 * careful about using it. Do an "xstrdup()" if you need to save the
 * filename.
 *
 * Also note that this returns the location for creating.  Reading
 * SHA1 file can happen from any alternate directory listed in the
 * DB_ENVIRONMENT environment variable if it is not found in
 * the primary object database.
 */
char *sha1_file_name(const unsigned char *sha1)
{
	static char buf[PATH_MAX];
	const char *objdir;
	int len;

	objdir = get_object_directory();
	len = strlen(objdir);

	/* '/' + sha1(2) + '/' + sha1(38) + '\0' */
	if (len + 43 > PATH_MAX)
		die("insanely long object directory %s", objdir);
	memcpy(buf, objdir, len);
	buf[len] = '/';
	buf[len+3] = '/';
	buf[len+42] = '\0';
	fill_sha1_path(buf + len + 1, sha1);
	return buf;
}

static char *sha1_get_pack_name(const unsigned char *sha1,
				char **name, char **base, const char *which)
{
	static const char hex[] = "0123456789abcdef";
	char *buf;
	int i;

	if (!*base) {
		const char *sha1_file_directory = get_object_directory();
		int len = strlen(sha1_file_directory);
		*base = xmalloc(len + 60);
		sprintf(*base, "%s/pack/pack-1234567890123456789012345678901234567890.%s",
			sha1_file_directory, which);
		*name = *base + len + 11;
	}

	buf = *name;

	for (i = 0; i < 20; i++) {
		unsigned int val = *sha1++;
		*buf++ = hex[val >> 4];
		*buf++ = hex[val & 0xf];
	}

	return *base;
}

char *sha1_pack_name(const unsigned char *sha1)
{
	static char *name, *base;

	return sha1_get_pack_name(sha1, &name, &base, "pack");
}

char *sha1_pack_index_name(const unsigned char *sha1)
{
	static char *name, *base;

	return sha1_get_pack_name(sha1, &name, &base, "idx");
}

struct alternate_object_database *alt_odb_list;
static struct alternate_object_database **alt_odb_tail;

static void read_info_alternates(const char * alternates, int depth);
static int git_open_noatime(const char *name);

/*
 * Prepare alternate object database registry.
 *
 * The variable alt_odb_list points at the list of struct
 * alternate_object_database.  The elements on this list come from
 * non-empty elements from colon separated ALTERNATE_DB_ENVIRONMENT
 * environment variable, and $GIT_OBJECT_DIRECTORY/info/alternates,
 * whose contents is similar to that environment variable but can be
 * LF separated.  Its base points at a statically allocated buffer that
 * contains "/the/directory/corresponding/to/.git/objects/...", while
 * its name points just after the slash at the end of ".git/objects/"
 * in the example above, and has enough space to hold 40-byte hex
 * SHA1, an extra slash for the first level indirection, and the
 * terminating NUL.
 */
static int link_alt_odb_entry(const char * entry, int len, const char * relative_base, int depth)
{
	const char *objdir = get_object_directory();
	struct alternate_object_database *ent;
	struct alternate_object_database *alt;
	/* 43 = 40-byte + 2 '/' + terminating NUL */
	int pfxlen = len;
	int entlen = pfxlen + 43;
	int base_len = -1;

	if (!is_absolute_path(entry) && relative_base) {
		/* Relative alt-odb */
		if (base_len < 0)
			base_len = strlen(relative_base) + 1;
		entlen += base_len;
		pfxlen += base_len;
	}
	ent = xmalloc(sizeof(*ent) + entlen);

	if (!is_absolute_path(entry) && relative_base) {
		memcpy(ent->base, relative_base, base_len - 1);
		ent->base[base_len - 1] = '/';
		memcpy(ent->base + base_len, entry, len);
	}
	else
		memcpy(ent->base, entry, pfxlen);

	ent->name = ent->base + pfxlen + 1;
	ent->base[pfxlen + 3] = '/';
	ent->base[pfxlen] = ent->base[entlen-1] = 0;

	/* Detect cases where alternate disappeared */
	if (!is_directory(ent->base)) {
		error("object directory %s does not exist; "
		      "check .git/objects/info/alternates.",
		      ent->base);
		free(ent);
		return -1;
	}

	/* Prevent the common mistake of listing the same
	 * thing twice, or object directory itself.
	 */
	for (alt = alt_odb_list; alt; alt = alt->next) {
		if (!memcmp(ent->base, alt->base, pfxlen)) {
			free(ent);
			return -1;
		}
	}
	if (!memcmp(ent->base, objdir, pfxlen)) {
		free(ent);
		return -1;
	}

	/* add the alternate entry */
	*alt_odb_tail = ent;
	alt_odb_tail = &(ent->next);
	ent->next = NULL;

	/* recursively add alternates */
	read_info_alternates(ent->base, depth + 1);

	ent->base[pfxlen] = '/';

	return 0;
}

static void link_alt_odb_entries(const char *alt, const char *ep, int sep,
				 const char *relative_base, int depth)
{
	const char *cp, *last;

	if (depth > 5) {
		error("%s: ignoring alternate object stores, nesting too deep.",
				relative_base);
		return;
	}

	last = alt;
	while (last < ep) {
		cp = last;
		if (cp < ep && *cp == '#') {
			while (cp < ep && *cp != sep)
				cp++;
			last = cp + 1;
			continue;
		}
		while (cp < ep && *cp != sep)
			cp++;
		if (last != cp) {
			if (!is_absolute_path(last) && depth) {
				error("%s: ignoring relative alternate object store %s",
						relative_base, last);
			} else {
				link_alt_odb_entry(last, cp - last,
						relative_base, depth);
			}
		}
		while (cp < ep && *cp == sep)
			cp++;
		last = cp;
	}
}

static void read_info_alternates(const char * relative_base, int depth)
{
	char *map;
	size_t mapsz;
	struct stat st;
	const char alt_file_name[] = "info/alternates";
	/* Given that relative_base is no longer than PATH_MAX,
	   ensure that "path" has enough space to append "/", the
	   file name, "info/alternates", and a trailing NUL.  */
	char path[PATH_MAX + 1 + sizeof alt_file_name];
	int fd;

	sprintf(path, "%s/%s", relative_base, alt_file_name);
	fd = git_open_noatime(path);
	if (fd < 0)
		return;
	if (fstat(fd, &st) || (st.st_size == 0)) {
		close(fd);
		return;
	}
	mapsz = xsize_t(st.st_size);
	map = xmmap(NULL, mapsz, PROT_READ, MAP_PRIVATE, fd, 0);
	close(fd);

	link_alt_odb_entries(map, map + mapsz, '\n', relative_base, depth);

	munmap(map, mapsz);
}

void add_to_alternates_file(const char *reference)
{
	struct lock_file *lock = xcalloc(1, sizeof(struct lock_file));
	int fd = hold_lock_file_for_append(lock, git_path("objects/info/alternates"), LOCK_DIE_ON_ERROR);
	char *alt = mkpath("%s/objects\n", reference);
	write_or_die(fd, alt, strlen(alt));
	if (commit_lock_file(lock))
		die("could not close alternates file");
	if (alt_odb_tail)
		link_alt_odb_entries(alt, alt + strlen(alt), '\n', NULL, 0);
}

void foreach_alt_odb(alt_odb_fn fn, void *cb)
{
	struct alternate_object_database *ent;

	prepare_alt_odb();
	for (ent = alt_odb_list; ent; ent = ent->next)
		if (fn(ent, cb))
			return;
}

void prepare_alt_odb(void)
{
	const char *alt;

	if (alt_odb_tail)
		return;

	alt = getenv(ALTERNATE_DB_ENVIRONMENT);
	if (!alt) alt = "";

	alt_odb_tail = &alt_odb_list;
	link_alt_odb_entries(alt, alt + strlen(alt), PATH_SEP, NULL, 0);

	read_info_alternates(get_object_directory(), 0);
}

static int has_loose_object_local(const unsigned char *sha1)
{
	char *name = sha1_file_name(sha1);
	return !access(name, F_OK);
}

int has_loose_object_nonlocal(const unsigned char *sha1)
{
	struct alternate_object_database *alt;
	prepare_alt_odb();
	for (alt = alt_odb_list; alt; alt = alt->next) {
		fill_sha1_path(alt->name, sha1);
		if (!access(alt->base, F_OK))
			return 1;
	}
	return 0;
}

static int has_loose_object(const unsigned char *sha1)
{
	return has_loose_object_local(sha1) ||
	       has_loose_object_nonlocal(sha1);
}

static unsigned int pack_used_ctr;
static unsigned int pack_mmap_calls;
static unsigned int peak_pack_open_windows;
static unsigned int pack_open_windows;
static unsigned int pack_open_fds;
static unsigned int pack_max_fds;
static size_t peak_pack_mapped;
static size_t pack_mapped;
struct packed_git *packed_git;

void pack_report(void)
{
	fprintf(stderr,
		"pack_report: getpagesize()            = %10" SZ_FMT "\n"
		"pack_report: core.packedGitWindowSize = %10" SZ_FMT "\n"
		"pack_report: core.packedGitLimit      = %10" SZ_FMT "\n",
		sz_fmt(getpagesize()),
		sz_fmt(packed_git_window_size),
		sz_fmt(packed_git_limit));
	fprintf(stderr,
		"pack_report: pack_used_ctr            = %10u\n"
		"pack_report: pack_mmap_calls          = %10u\n"
		"pack_report: pack_open_windows        = %10u / %10u\n"
		"pack_report: pack_mapped              = "
			"%10" SZ_FMT " / %10" SZ_FMT "\n",
		pack_used_ctr,
		pack_mmap_calls,
		pack_open_windows, peak_pack_open_windows,
		sz_fmt(pack_mapped), sz_fmt(peak_pack_mapped));
}

static int check_packed_git_idx(const char *path,  struct packed_git *p)
{
	void *idx_map;
	struct pack_idx_header *hdr;
	size_t idx_size;
	uint32_t version, nr, i, *index;
	int fd = git_open_noatime(path);
	struct stat st;

	if (fd < 0)
		return -1;
	if (fstat(fd, &st)) {
		close(fd);
		return -1;
	}
	idx_size = xsize_t(st.st_size);
	if (idx_size < 4 * 256 + 20 + 20) {
		close(fd);
		return error("index file %s is too small", path);
	}
	idx_map = xmmap(NULL, idx_size, PROT_READ, MAP_PRIVATE, fd, 0);
	close(fd);

	hdr = idx_map;
	if (hdr->idx_signature == htonl(PACK_IDX_SIGNATURE)) {
		version = ntohl(hdr->idx_version);
		if (version < 2 || version > 2) {
			munmap(idx_map, idx_size);
			return error("index file %s is version %"PRIu32
				     " and is not supported by this binary"
				     " (try upgrading GIT to a newer version)",
				     path, version);
		}
	} else
		version = 1;

	nr = 0;
	index = idx_map;
	if (version > 1)
		index += 2;  /* skip index header */
	for (i = 0; i < 256; i++) {
		uint32_t n = ntohl(index[i]);
		if (n < nr) {
			munmap(idx_map, idx_size);
			return error("non-monotonic index %s", path);
		}
		nr = n;
	}

	if (version == 1) {
		/*
		 * Total size:
		 *  - 256 index entries 4 bytes each
		 *  - 24-byte entries * nr (20-byte sha1 + 4-byte offset)
		 *  - 20-byte SHA1 of the packfile
		 *  - 20-byte SHA1 file checksum
		 */
		if (idx_size != 4*256 + nr * 24 + 20 + 20) {
			munmap(idx_map, idx_size);
			return error("wrong index v1 file size in %s", path);
		}
	} else if (version == 2) {
		/*
		 * Minimum size:
		 *  - 8 bytes of header
		 *  - 256 index entries 4 bytes each
		 *  - 20-byte sha1 entry * nr
		 *  - 4-byte crc entry * nr
		 *  - 4-byte offset entry * nr
		 *  - 20-byte SHA1 of the packfile
		 *  - 20-byte SHA1 file checksum
		 * And after the 4-byte offset table might be a
		 * variable sized table containing 8-byte entries
		 * for offsets larger than 2^31.
		 */
		unsigned long min_size = 8 + 4*256 + nr*(20 + 4 + 4) + 20 + 20;
		unsigned long max_size = min_size;
		if (nr)
			max_size += (nr - 1)*8;
		if (idx_size < min_size || idx_size > max_size) {
			munmap(idx_map, idx_size);
			return error("wrong index v2 file size in %s", path);
		}
		if (idx_size != min_size &&
		    /*
		     * make sure we can deal with large pack offsets.
		     * 31-bit signed offset won't be enough, neither
		     * 32-bit unsigned one will be.
		     */
		    (sizeof(off_t) <= 4)) {
			munmap(idx_map, idx_size);
			return error("pack too large for current definition of off_t in %s", path);
		}
	}

	p->index_version = version;
	p->index_data = idx_map;
	p->index_size = idx_size;
	p->num_objects = nr;
	return 0;
}

int open_pack_index(struct packed_git *p)
{
	char *idx_name;
	int ret;

	if (p->index_data)
		return 0;

	idx_name = xstrdup(p->pack_name);
	strcpy(idx_name + strlen(idx_name) - strlen(".pack"), ".idx");
	ret = check_packed_git_idx(idx_name, p);
	free(idx_name);
	return ret;
}

static void scan_windows(struct packed_git *p,
	struct packed_git **lru_p,
	struct pack_window **lru_w,
	struct pack_window **lru_l)
{
	struct pack_window *w, *w_l;

	for (w_l = NULL, w = p->windows; w; w = w->next) {
		if (!w->inuse_cnt) {
			if (!*lru_w || w->last_used < (*lru_w)->last_used) {
				*lru_p = p;
				*lru_w = w;
				*lru_l = w_l;
			}
		}
		w_l = w;
	}
}

static int unuse_one_window(struct packed_git *current, int keep_fd)
{
	struct packed_git *p, *lru_p = NULL;
	struct pack_window *lru_w = NULL, *lru_l = NULL;

	if (current)
		scan_windows(current, &lru_p, &lru_w, &lru_l);
	for (p = packed_git; p; p = p->next)
		scan_windows(p, &lru_p, &lru_w, &lru_l);
	if (lru_p) {
		munmap(lru_w->base, lru_w->len);
		pack_mapped -= lru_w->len;
		if (lru_l)
			lru_l->next = lru_w->next;
		else {
			lru_p->windows = lru_w->next;
			if (!lru_p->windows && lru_p->pack_fd != -1
				&& lru_p->pack_fd != keep_fd) {
				close(lru_p->pack_fd);
				pack_open_fds--;
				lru_p->pack_fd = -1;
			}
		}
		free(lru_w);
		pack_open_windows--;
		return 1;
	}
	return 0;
}

void release_pack_memory(size_t need, int fd)
{
	size_t cur = pack_mapped;
	while (need >= (cur - pack_mapped) && unuse_one_window(NULL, fd))
		; /* nothing */
}

void *xmmap(void *start, size_t length,
	int prot, int flags, int fd, off_t offset)
{
	void *ret = mmap(start, length, prot, flags, fd, offset);
	if (ret == MAP_FAILED) {
		if (!length)
			return NULL;
		release_pack_memory(length, fd);
		ret = mmap(start, length, prot, flags, fd, offset);
		if (ret == MAP_FAILED)
			die_errno("Out of memory? mmap failed");
	}
	return ret;
}

void close_pack_windows(struct packed_git *p)
{
	while (p->windows) {
		struct pack_window *w = p->windows;

		if (w->inuse_cnt)
			die("pack '%s' still has open windows to it",
			    p->pack_name);
		munmap(w->base, w->len);
		pack_mapped -= w->len;
		pack_open_windows--;
		p->windows = w->next;
		free(w);
	}
}

void unuse_pack(struct pack_window **w_cursor)
{
	struct pack_window *w = *w_cursor;
	if (w) {
		w->inuse_cnt--;
		*w_cursor = NULL;
	}
}

void close_pack_index(struct packed_git *p)
{
	if (p->index_data) {
		munmap((void *)p->index_data, p->index_size);
		p->index_data = NULL;
	}
}

/*
 * This is used by git-repack in case a newly created pack happens to
 * contain the same set of objects as an existing one.  In that case
 * the resulting file might be different even if its name would be the
 * same.  It is best to close any reference to the old pack before it is
 * replaced on disk.  Of course no index pointers nor windows for given pack
 * must subsist at this point.  If ever objects from this pack are requested
 * again, the new version of the pack will be reinitialized through
 * reprepare_packed_git().
 */
void free_pack_by_name(const char *pack_name)
{
	struct packed_git *p, **pp = &packed_git;

	while (*pp) {
		p = *pp;
		if (strcmp(pack_name, p->pack_name) == 0) {
			clear_delta_base_cache();
			close_pack_windows(p);
			if (p->pack_fd != -1) {
				close(p->pack_fd);
				pack_open_fds--;
			}
			close_pack_index(p);
			free(p->bad_object_sha1);
			*pp = p->next;
			free(p);
			return;
		}
		pp = &p->next;
	}
}

/*
 * Do not call this directly as this leaks p->pack_fd on error return;
 * call open_packed_git() instead.
 */
static int open_packed_git_1(struct packed_git *p)
{
	struct stat st;
	struct pack_header hdr;
	unsigned char sha1[20];
	unsigned char *idx_sha1;
	long fd_flag;

	if (!p->index_data && open_pack_index(p))
		return error("packfile %s index unavailable", p->pack_name);

	if (!pack_max_fds) {
		struct rlimit lim;
		unsigned int max_fds;

		if (getrlimit(RLIMIT_NOFILE, &lim))
			die_errno("cannot get RLIMIT_NOFILE");

		max_fds = lim.rlim_cur;

		/* Save 3 for stdin/stdout/stderr, 22 for work */
		if (25 < max_fds)
			pack_max_fds = max_fds - 25;
		else
			pack_max_fds = 1;
	}

	while (pack_max_fds <= pack_open_fds && unuse_one_window(NULL, -1))
		; /* nothing */

	p->pack_fd = git_open_noatime(p->pack_name);
	if (p->pack_fd < 0 || fstat(p->pack_fd, &st))
		return -1;
	pack_open_fds++;

	/* If we created the struct before we had the pack we lack size. */
	if (!p->pack_size) {
		if (!S_ISREG(st.st_mode))
			return error("packfile %s not a regular file", p->pack_name);
		p->pack_size = st.st_size;
	} else if (p->pack_size != st.st_size)
		return error("packfile %s size changed", p->pack_name);

	/* We leave these file descriptors open with sliding mmap;
	 * there is no point keeping them open across exec(), though.
	 */
	fd_flag = fcntl(p->pack_fd, F_GETFD, 0);
	if (fd_flag < 0)
		return error("cannot determine file descriptor flags");
	fd_flag |= FD_CLOEXEC;
	if (fcntl(p->pack_fd, F_SETFD, fd_flag) == -1)
		return error("cannot set FD_CLOEXEC");

	/* Verify we recognize this pack file format. */
	if (read_in_full(p->pack_fd, &hdr, sizeof(hdr)) != sizeof(hdr))
		return error("file %s is far too short to be a packfile", p->pack_name);
	if (hdr.hdr_signature != htonl(PACK_SIGNATURE))
		return error("file %s is not a GIT packfile", p->pack_name);
	if (!pack_version_ok(hdr.hdr_version))
		return error("packfile %s is version %"PRIu32" and not"
			" supported (try upgrading GIT to a newer version)",
			p->pack_name, ntohl(hdr.hdr_version));

	/* Verify the pack matches its index. */
	if (p->num_objects != ntohl(hdr.hdr_entries))
		return error("packfile %s claims to have %"PRIu32" objects"
			     " while index indicates %"PRIu32" objects",
			     p->pack_name, ntohl(hdr.hdr_entries),
			     p->num_objects);
	if (lseek(p->pack_fd, p->pack_size - sizeof(sha1), SEEK_SET) == -1)
		return error("end of packfile %s is unavailable", p->pack_name);
	if (read_in_full(p->pack_fd, sha1, sizeof(sha1)) != sizeof(sha1))
		return error("packfile %s signature is unavailable", p->pack_name);
	idx_sha1 = ((unsigned char *)p->index_data) + p->index_size - 40;
	if (hashcmp(sha1, idx_sha1))
		return error("packfile %s does not match index", p->pack_name);
	return 0;
}

static int open_packed_git(struct packed_git *p)
{
	if (!open_packed_git_1(p))
		return 0;
	if (p->pack_fd != -1) {
		close(p->pack_fd);
		pack_open_fds--;
		p->pack_fd = -1;
	}
	return -1;
}

static int in_window(struct pack_window *win, off_t offset)
{
	/* We must promise at least 20 bytes (one hash) after the
	 * offset is available from this window, otherwise the offset
	 * is not actually in this window and a different window (which
	 * has that one hash excess) must be used.  This is to support
	 * the object header and delta base parsing routines below.
	 */
	off_t win_off = win->offset;
	return win_off <= offset
		&& (offset + 20) <= (win_off + win->len);
}

unsigned char *use_pack(struct packed_git *p,
		struct pack_window **w_cursor,
		off_t offset,
		unsigned int *left)
{
	struct pack_window *win = *w_cursor;

	/* Since packfiles end in a hash of their content and it's
	 * pointless to ask for an offset into the middle of that
	 * hash, and the in_window function above wouldn't match
	 * don't allow an offset too close to the end of the file.
	 */
	if (!p->pack_size && p->pack_fd == -1 && open_packed_git(p))
		die("packfile %s cannot be accessed", p->pack_name);
	if (offset > (p->pack_size - 20))
		die("offset beyond end of packfile (truncated pack?)");

	if (!win || !in_window(win, offset)) {
		if (win)
			win->inuse_cnt--;
		for (win = p->windows; win; win = win->next) {
			if (in_window(win, offset))
				break;
		}
		if (!win) {
			size_t window_align = packed_git_window_size / 2;
			off_t len;

			if (p->pack_fd == -1 && open_packed_git(p))
				die("packfile %s cannot be accessed", p->pack_name);

			win = xcalloc(1, sizeof(*win));
			win->offset = (offset / window_align) * window_align;
			len = p->pack_size - win->offset;
			if (len > packed_git_window_size)
				len = packed_git_window_size;
			win->len = (size_t)len;
			pack_mapped += win->len;
			while (packed_git_limit < pack_mapped
				&& unuse_one_window(p, p->pack_fd))
				; /* nothing */
			win->base = xmmap(NULL, win->len,
				PROT_READ, MAP_PRIVATE,
				p->pack_fd, win->offset);
			if (win->base == MAP_FAILED)
				die("packfile %s cannot be mapped: %s",
					p->pack_name,
					strerror(errno));
			if (!win->offset && win->len == p->pack_size
				&& !p->do_not_close) {
				close(p->pack_fd);
				pack_open_fds--;
				p->pack_fd = -1;
			}
			pack_mmap_calls++;
			pack_open_windows++;
			if (pack_mapped > peak_pack_mapped)
				peak_pack_mapped = pack_mapped;
			if (pack_open_windows > peak_pack_open_windows)
				peak_pack_open_windows = pack_open_windows;
			win->next = p->windows;
			p->windows = win;
		}
	}
	if (win != *w_cursor) {
		win->last_used = pack_used_ctr++;
		win->inuse_cnt++;
		*w_cursor = win;
	}
	offset -= win->offset;
	if (left)
		*left = win->len - xsize_t(offset);
	return win->base + offset;
}

static struct packed_git *alloc_packed_git(int extra)
{
	struct packed_git *p = xmalloc(sizeof(*p) + extra);
	memset(p, 0, sizeof(*p));
	p->pack_fd = -1;
	return p;
}

static void try_to_free_pack_memory(size_t size)
{
	release_pack_memory(size, -1);
}

struct packed_git *add_packed_git(const char *path, int path_len, int local)
{
	static int have_set_try_to_free_routine;
	struct stat st;
	struct packed_git *p = alloc_packed_git(path_len + 2);

	if (!have_set_try_to_free_routine) {
		have_set_try_to_free_routine = 1;
		set_try_to_free_routine(try_to_free_pack_memory);
	}

	/*
	 * Make sure a corresponding .pack file exists and that
	 * the index looks sane.
	 */
	path_len -= strlen(".idx");
	if (path_len < 1) {
		free(p);
		return NULL;
	}
	memcpy(p->pack_name, path, path_len);

	strcpy(p->pack_name + path_len, ".keep");
	if (!access(p->pack_name, F_OK))
		p->pack_keep = 1;

	strcpy(p->pack_name + path_len, ".pack");
	if (stat(p->pack_name, &st) || !S_ISREG(st.st_mode)) {
		free(p);
		return NULL;
	}

	/* ok, it looks sane as far as we can check without
	 * actually mapping the pack file.
	 */
	p->pack_size = st.st_size;
	p->pack_local = local;
	p->mtime = st.st_mtime;
	if (path_len < 40 || get_sha1_hex(path + path_len - 40, p->sha1))
		hashclr(p->sha1);
	return p;
}

struct packed_git *parse_pack_index(unsigned char *sha1, const char *idx_path)
{
	const char *path = sha1_pack_name(sha1);
	struct packed_git *p = alloc_packed_git(strlen(path) + 1);

	strcpy(p->pack_name, path);
	hashcpy(p->sha1, sha1);
	if (check_packed_git_idx(idx_path, p)) {
		free(p);
		return NULL;
	}

	return p;
}

void install_packed_git(struct packed_git *pack)
{
	if (pack->pack_fd != -1)
		pack_open_fds++;

	pack->next = packed_git;
	packed_git = pack;
}

static void prepare_packed_git_one(char *objdir, int local)
{
	/* Ensure that this buffer is large enough so that we can
	   append "/pack/" without clobbering the stack even if
	   strlen(objdir) were PATH_MAX.  */
	char path[PATH_MAX + 1 + 4 + 1 + 1];
	int len;
	DIR *dir;
	struct dirent *de;

	sprintf(path, "%s/pack", objdir);
	len = strlen(path);
	dir = opendir(path);
	if (!dir) {
		if (errno != ENOENT)
			error("unable to open object pack directory: %s: %s",
			      path, strerror(errno));
		return;
	}
	path[len++] = '/';
	while ((de = readdir(dir)) != NULL) {
		int namelen = strlen(de->d_name);
		struct packed_git *p;

		if (!has_extension(de->d_name, ".idx"))
			continue;

		if (len + namelen + 1 > sizeof(path))
			continue;

		/* Don't reopen a pack we already have. */
		strcpy(path + len, de->d_name);
		for (p = packed_git; p; p = p->next) {
			if (!memcmp(path, p->pack_name, len + namelen - 4))
				break;
		}
		if (p)
			continue;
		/* See if it really is a valid .idx file with corresponding
		 * .pack file that we can map.
		 */
		p = add_packed_git(path, len + namelen, local);
		if (!p)
			continue;
		install_packed_git(p);
	}
	closedir(dir);
}

static int sort_pack(const void *a_, const void *b_)
{
	struct packed_git *a = *((struct packed_git **)a_);
	struct packed_git *b = *((struct packed_git **)b_);
	int st;

	/*
	 * Local packs tend to contain objects specific to our
	 * variant of the project than remote ones.  In addition,
	 * remote ones could be on a network mounted filesystem.
	 * Favor local ones for these reasons.
	 */
	st = a->pack_local - b->pack_local;
	if (st)
		return -st;

	/*
	 * Younger packs tend to contain more recent objects,
	 * and more recent objects tend to get accessed more
	 * often.
	 */
	if (a->mtime < b->mtime)
		return 1;
	else if (a->mtime == b->mtime)
		return 0;
	return -1;
}

static void rearrange_packed_git(void)
{
	struct packed_git **ary, *p;
	int i, n;

	for (n = 0, p = packed_git; p; p = p->next)
		n++;
	if (n < 2)
		return;

	/* prepare an array of packed_git for easier sorting */
	ary = xcalloc(n, sizeof(struct packed_git *));
	for (n = 0, p = packed_git; p; p = p->next)
		ary[n++] = p;

	qsort(ary, n, sizeof(struct packed_git *), sort_pack);

	/* link them back again */
	for (i = 0; i < n - 1; i++)
		ary[i]->next = ary[i + 1];
	ary[n - 1]->next = NULL;
	packed_git = ary[0];

	free(ary);
}

static int prepare_packed_git_run_once = 0;
void prepare_packed_git(void)
{
	struct alternate_object_database *alt;

	if (prepare_packed_git_run_once)
		return;
	prepare_packed_git_one(get_object_directory(), 1);
	prepare_alt_odb();
	for (alt = alt_odb_list; alt; alt = alt->next) {
		alt->name[-1] = 0;
		prepare_packed_git_one(alt->base, 0);
		alt->name[-1] = '/';
	}
	rearrange_packed_git();
	prepare_packed_git_run_once = 1;
}

void reprepare_packed_git(void)
{
	discard_revindex();
	prepare_packed_git_run_once = 0;
	prepare_packed_git();
}

static void mark_bad_packed_object(struct packed_git *p,
				   const unsigned char *sha1)
{
	unsigned i;
	for (i = 0; i < p->num_bad_objects; i++)
		if (!hashcmp(sha1, p->bad_object_sha1 + 20 * i))
			return;
	p->bad_object_sha1 = xrealloc(p->bad_object_sha1, 20 * (p->num_bad_objects + 1));
	hashcpy(p->bad_object_sha1 + 20 * p->num_bad_objects, sha1);
	p->num_bad_objects++;
}

static const struct packed_git *has_packed_and_bad(const unsigned char *sha1)
{
	struct packed_git *p;
	unsigned i;

	for (p = packed_git; p; p = p->next)
		for (i = 0; i < p->num_bad_objects; i++)
			if (!hashcmp(sha1, p->bad_object_sha1 + 20 * i))
				return p;
	return NULL;
}

int check_sha1_signature(const unsigned char *sha1, void *map, unsigned long size, const char *type)
{
	unsigned char real_sha1[20];
	hash_sha1_file(map, size, type, real_sha1);
	return hashcmp(sha1, real_sha1) ? -1 : 0;
}

static int git_open_noatime(const char *name)
{
	static int sha1_file_open_flag = O_NOATIME;

	for (;;) {
		int fd = open(name, O_RDONLY | sha1_file_open_flag);
		if (fd >= 0)
			return fd;

		/* Might the failure be due to O_NOATIME? */
		if (errno != ENOENT && sha1_file_open_flag) {
			sha1_file_open_flag = 0;
			continue;
		}

		return -1;
	}
}

static int open_sha1_file(const unsigned char *sha1)
{
	int fd;
	char *name = sha1_file_name(sha1);
	struct alternate_object_database *alt;

	fd = git_open_noatime(name);
	if (fd >= 0)
		return fd;

	prepare_alt_odb();
	errno = ENOENT;
	for (alt = alt_odb_list; alt; alt = alt->next) {
		name = alt->name;
		fill_sha1_path(name, sha1);
		fd = git_open_noatime(alt->base);
		if (fd >= 0)
			return fd;
	}
	return -1;
}

void *map_sha1_file(const unsigned char *sha1, unsigned long *size)
{
	void *map;
	int fd;

	fd = open_sha1_file(sha1);
	map = NULL;
	if (fd >= 0) {
		struct stat st;

		if (!fstat(fd, &st)) {
			*size = xsize_t(st.st_size);
			map = xmmap(NULL, *size, PROT_READ, MAP_PRIVATE, fd, 0);
		}
		close(fd);
	}
	return map;
}

static int legacy_loose_object(unsigned char *map)
{
	unsigned int word;

	/*
	 * Is it a zlib-compressed buffer? If so, the first byte
	 * must be 0x78 (15-bit window size, deflated), and the
	 * first 16-bit word is evenly divisible by 31
	 */
	word = (map[0] << 8) + map[1];
	if (map[0] == 0x78 && !(word % 31))
		return 1;
	else
		return 0;
}

unsigned long unpack_object_header_buffer(const unsigned char *buf,
		unsigned long len, enum object_type *type, unsigned long *sizep)
{
	unsigned shift;
	unsigned long size, c;
	unsigned long used = 0;

	c = buf[used++];
	*type = (c >> 4) & 7;
	size = c & 15;
	shift = 4;
	while (c & 0x80) {
		if (len <= used || bitsizeof(long) <= shift) {
			error("bad object header");
			return 0;
		}
		c = buf[used++];
		size += (c & 0x7f) << shift;
		shift += 7;
	}
	*sizep = size;
	return used;
}

int unpack_sha1_header(z_stream *stream, unsigned char *map, unsigned long mapsize, void *buffer, unsigned long bufsiz)
{
	unsigned long size, used;
	static const char valid_loose_object_type[8] = {
		0, /* OBJ_EXT */
		1, 1, 1, 1, /* "commit", "tree", "blob", "tag" */
		0, /* "delta" and others are invalid in a loose object */
	};
	enum object_type type;

	/* Get the data stream */
	memset(stream, 0, sizeof(*stream));
	stream->next_in = map;
	stream->avail_in = mapsize;
	stream->next_out = buffer;
	stream->avail_out = bufsiz;

	if (legacy_loose_object(map)) {
		git_inflate_init(stream);
		return git_inflate(stream, 0);
	}


	/*
	 * There used to be a second loose object header format which
	 * was meant to mimic the in-pack format, allowing for direct
	 * copy of the object data.  This format turned up not to be
	 * really worth it and we don't write it any longer.  But we
	 * can still read it.
	 */
	used = unpack_object_header_buffer(map, mapsize, &type, &size);
	if (!used || !valid_loose_object_type[type])
		return -1;
	map += used;
	mapsize -= used;

	/* Set up the stream for the rest.. */
	stream->next_in = map;
	stream->avail_in = mapsize;
	git_inflate_init(stream);

	/* And generate the fake traditional header */
	stream->total_out = 1 + snprintf(buffer, bufsiz, "%s %lu",
					 typename(type), size);
	return 0;
}

static void *unpack_sha1_rest(z_stream *stream, void *buffer, unsigned long size, const unsigned char *sha1)
{
	int bytes = strlen(buffer) + 1;
	unsigned char *buf = xmallocz(size);
	unsigned long n;
	int status = Z_OK;

	n = stream->total_out - bytes;
	if (n > size)
		n = size;
	memcpy(buf, (char *) buffer + bytes, n);
	bytes = n;
	if (bytes <= size) {
		/*
		 * The above condition must be (bytes <= size), not
		 * (bytes < size).  In other words, even though we
		 * expect no more output and set avail_out to zero,
		 * the input zlib stream may have bytes that express
		 * "this concludes the stream", and we *do* want to
		 * eat that input.
		 *
		 * Otherwise we would not be able to test that we
		 * consumed all the input to reach the expected size;
		 * we also want to check that zlib tells us that all
		 * went well with status == Z_STREAM_END at the end.
		 */
		stream->next_out = buf + bytes;
		stream->avail_out = size - bytes;
		while (status == Z_OK)
			status = git_inflate(stream, Z_FINISH);
	}
	if (status == Z_STREAM_END && !stream->avail_in) {
		git_inflate_end(stream);
		return buf;
	}

	if (status < 0)
		error("corrupt loose object '%s'", sha1_to_hex(sha1));
	else if (stream->avail_in)
		error("garbage at end of loose object '%s'",
		      sha1_to_hex(sha1));
	free(buf);
	return NULL;
}

/*
 * We used to just use "sscanf()", but that's actually way
 * too permissive for what we want to check. So do an anal
 * object header parse by hand.
 */
int parse_sha1_header(const char *hdr, unsigned long *sizep)
{
	char type[10];
	int i;
	unsigned long size;

	/*
	 * The type can be at most ten bytes (including the
	 * terminating '\0' that we add), and is followed by
	 * a space.
	 */
	i = 0;
	for (;;) {
		char c = *hdr++;
		if (c == ' ')
			break;
		type[i++] = c;
		if (i >= sizeof(type))
			return -1;
	}
	type[i] = 0;

	/*
	 * The length must follow immediately, and be in canonical
	 * decimal format (ie "010" is not valid).
	 */
	size = *hdr++ - '0';
	if (size > 9)
		return -1;
	if (size) {
		for (;;) {
			unsigned long c = *hdr - '0';
			if (c > 9)
				break;
			hdr++;
			size = size * 10 + c;
		}
	}
	*sizep = size;

	/*
	 * The length must be followed by a zero byte
	 */
	return *hdr ? -1 : type_from_string(type);
}

static void *unpack_sha1_file(void *map, unsigned long mapsize, enum object_type *type, unsigned long *size, const unsigned char *sha1)
{
	int ret;
	z_stream stream;
	char hdr[8192];

	ret = unpack_sha1_header(&stream, map, mapsize, hdr, sizeof(hdr));
	if (ret < Z_OK || (*type = parse_sha1_header(hdr, size)) < 0)
		return NULL;

	return unpack_sha1_rest(&stream, hdr, *size, sha1);
}

unsigned long get_size_from_delta(struct packed_git *p,
				  struct pack_window **w_curs,
			          off_t curpos)
{
	const unsigned char *data;
	unsigned char delta_head[20], *in;
	z_stream stream;
	int st;

	memset(&stream, 0, sizeof(stream));
	stream.next_out = delta_head;
	stream.avail_out = sizeof(delta_head);

	git_inflate_init(&stream);
	do {
		in = use_pack(p, w_curs, curpos, &stream.avail_in);
		stream.next_in = in;
		st = git_inflate(&stream, Z_FINISH);
		curpos += stream.next_in - in;
	} while ((st == Z_OK || st == Z_BUF_ERROR) &&
		 stream.total_out < sizeof(delta_head));
	git_inflate_end(&stream);
	if ((st != Z_STREAM_END) && stream.total_out != sizeof(delta_head)) {
		error("delta data unpack-initial failed");
		return 0;
	}

	/* Examine the initial part of the delta to figure out
	 * the result size.
	 */
	data = delta_head;

	/* ignore base size */
	get_delta_hdr_size(&data, delta_head+sizeof(delta_head));

	/* Read the result size */
	return get_delta_hdr_size(&data, delta_head+sizeof(delta_head));
}

static off_t get_delta_base(struct packed_git *p,
				    struct pack_window **w_curs,
				    off_t *curpos,
				    enum object_type type,
				    off_t delta_obj_offset)
{
	unsigned char *base_info = use_pack(p, w_curs, *curpos, NULL);
	off_t base_offset;

	/* use_pack() assured us we have [base_info, base_info + 20)
	 * as a range that we can look at without walking off the
	 * end of the mapped window.  Its actually the hash size
	 * that is assured.  An OFS_DELTA longer than the hash size
	 * is stupid, as then a REF_DELTA would be smaller to store.
	 */
	if (type == OBJ_OFS_DELTA) {
		unsigned used = 0;
		unsigned char c = base_info[used++];
		base_offset = c & 127;
		while (c & 128) {
			base_offset += 1;
			if (!base_offset || MSB(base_offset, 7))
				return 0;  /* overflow */
			c = base_info[used++];
			base_offset = (base_offset << 7) + (c & 127);
		}
		base_offset = delta_obj_offset - base_offset;
		if (base_offset <= 0 || base_offset >= delta_obj_offset)
			return 0;  /* out of bound */
		*curpos += used;
	} else if (type == OBJ_REF_DELTA) {
		/* The base entry _must_ be in the same pack */
		base_offset = find_pack_entry_one(base_info, p);
		*curpos += 20;
	} else
		die("I am totally screwed");
	return base_offset;
}

/* forward declaration for a mutually recursive function */
static int packed_object_info(struct packed_git *p, off_t offset,
			      unsigned long *sizep, int *rtype);

static int packed_delta_info(struct packed_git *p,
			     struct pack_window **w_curs,
			     off_t curpos,
			     enum object_type type,
			     off_t obj_offset,
			     unsigned long *sizep)
{
	off_t base_offset;

	base_offset = get_delta_base(p, w_curs, &curpos, type, obj_offset);
	if (!base_offset)
		return OBJ_BAD;
	type = packed_object_info(p, base_offset, NULL, NULL);
	if (type <= OBJ_NONE) {
		struct revindex_entry *revidx;
		const unsigned char *base_sha1;
		revidx = find_pack_revindex(p, base_offset);
		if (!revidx)
			return OBJ_BAD;
		base_sha1 = nth_packed_object_sha1(p, revidx->nr);
		mark_bad_packed_object(p, base_sha1);
		type = sha1_object_info(base_sha1, NULL);
		if (type <= OBJ_NONE)
			return OBJ_BAD;
	}

	/* We choose to only get the type of the base object and
	 * ignore potentially corrupt pack file that expects the delta
	 * based on a base with a wrong size.  This saves tons of
	 * inflate() calls.
	 */
	if (sizep) {
		*sizep = get_size_from_delta(p, w_curs, curpos);
		if (*sizep == 0)
			type = OBJ_BAD;
	}

	return type;
}

int unpack_object_header(struct packed_git *p,
			 struct pack_window **w_curs,
			 off_t *curpos,
			 unsigned long *sizep)
{
	unsigned char *base;
	unsigned int left;
	unsigned long used;
	enum object_type type;

	/* use_pack() assures us we have [base, base + 20) available
	 * as a range that we can look at.  (Its actually the hash
	 * size that is assured.)  With our object header encoding
	 * the maximum deflated object size is 2^137, which is just
	 * insane, so we know won't exceed what we have been given.
	 */
	base = use_pack(p, w_curs, *curpos, &left);
	used = unpack_object_header_buffer(base, left, &type, sizep);
	if (!used) {
		type = OBJ_BAD;
	} else
		*curpos += used;

	return type;
}

int packed_object_info_detail(struct packed_git *p,
				      off_t obj_offset,
				      unsigned long *size,
				      unsigned long *store_size,
				      unsigned int *delta_chain_length,
				      unsigned char *base_sha1)
{
	struct pack_window *w_curs = NULL;
	off_t curpos;
	unsigned long dummy;
	unsigned char *next_sha1;
	enum object_type type;
	struct revindex_entry *revidx;

	*delta_chain_length = 0;
	curpos = obj_offset;
	type = unpack_object_header(p, &w_curs, &curpos, size);

	revidx = find_pack_revindex(p, obj_offset);
	*store_size = revidx[1].offset - obj_offset;

	for (;;) {
		switch (type) {
		default:
			die("pack %s contains unknown object type %d",
			    p->pack_name, type);
		case OBJ_COMMIT:
		case OBJ_TREE:
		case OBJ_BLOB:
		case OBJ_TAG:
			unuse_pack(&w_curs);
			return type;
		case OBJ_OFS_DELTA:
			obj_offset = get_delta_base(p, &w_curs, &curpos, type, obj_offset);
			if (!obj_offset)
				die("pack %s contains bad delta base reference of type %s",
				    p->pack_name, typename(type));
			if (*delta_chain_length == 0) {
				revidx = find_pack_revindex(p, obj_offset);
				hashcpy(base_sha1, nth_packed_object_sha1(p, revidx->nr));
			}
			break;
		case OBJ_REF_DELTA:
			next_sha1 = use_pack(p, &w_curs, curpos, NULL);
			if (*delta_chain_length == 0)
				hashcpy(base_sha1, next_sha1);
			obj_offset = find_pack_entry_one(next_sha1, p);
			break;
		}
		(*delta_chain_length)++;
		curpos = obj_offset;
		type = unpack_object_header(p, &w_curs, &curpos, &dummy);
	}
}

static int packed_object_info(struct packed_git *p, off_t obj_offset,
			      unsigned long *sizep, int *rtype)
{
	struct pack_window *w_curs = NULL;
	unsigned long size;
	off_t curpos = obj_offset;
	enum object_type type;

	type = unpack_object_header(p, &w_curs, &curpos, &size);
	if (rtype)
		*rtype = type; /* representation type */

	switch (type) {
	case OBJ_OFS_DELTA:
	case OBJ_REF_DELTA:
		type = packed_delta_info(p, &w_curs, curpos,
					 type, obj_offset, sizep);
		break;
	case OBJ_COMMIT:
	case OBJ_TREE:
	case OBJ_BLOB:
	case OBJ_TAG:
		if (sizep)
			*sizep = size;
		break;
	default:
		error("unknown object type %i at offset %"PRIuMAX" in %s",
		      type, (uintmax_t)obj_offset, p->pack_name);
		type = OBJ_BAD;
	}
	unuse_pack(&w_curs);
	return type;
}

static void *unpack_compressed_entry(struct packed_git *p,
				    struct pack_window **w_curs,
				    off_t curpos,
				    unsigned long size)
{
	int st;
	z_stream stream;
	unsigned char *buffer, *in;

	buffer = xmallocz(size);
	memset(&stream, 0, sizeof(stream));
	stream.next_out = buffer;
	stream.avail_out = size + 1;

	git_inflate_init(&stream);
	do {
		in = use_pack(p, w_curs, curpos, &stream.avail_in);
		stream.next_in = in;
		st = git_inflate(&stream, Z_FINISH);
		if (!stream.avail_out)
			break; /* the payload is larger than it should be */
		curpos += stream.next_in - in;
	} while (st == Z_OK || st == Z_BUF_ERROR);
	git_inflate_end(&stream);
	if ((st != Z_STREAM_END) || stream.total_out != size) {
		free(buffer);
		return NULL;
	}

	return buffer;
}

#define MAX_DELTA_CACHE (256)

static size_t delta_base_cached;

static struct delta_base_cache_lru_list {
	struct delta_base_cache_lru_list *prev;
	struct delta_base_cache_lru_list *next;
} delta_base_cache_lru = { &delta_base_cache_lru, &delta_base_cache_lru };

static struct delta_base_cache_entry {
	struct delta_base_cache_lru_list lru;
	void *data;
	struct packed_git *p;
	off_t base_offset;
	unsigned long size;
	enum object_type type;
} delta_base_cache[MAX_DELTA_CACHE];

static unsigned long pack_entry_hash(struct packed_git *p, off_t base_offset)
{
	unsigned long hash;

	hash = (unsigned long)p + (unsigned long)base_offset;
	hash += (hash >> 8) + (hash >> 16);
	return hash % MAX_DELTA_CACHE;
}

static int in_delta_base_cache(struct packed_git *p, off_t base_offset)
{
	unsigned long hash = pack_entry_hash(p, base_offset);
	struct delta_base_cache_entry *ent = delta_base_cache + hash;
	return (ent->data && ent->p == p && ent->base_offset == base_offset);
}

static void *cache_or_unpack_entry(struct packed_git *p, off_t base_offset,
	unsigned long *base_size, enum object_type *type, int keep_cache)
{
	void *ret;
	unsigned long hash = pack_entry_hash(p, base_offset);
	struct delta_base_cache_entry *ent = delta_base_cache + hash;

	ret = ent->data;
	if (!ret || ent->p != p || ent->base_offset != base_offset)
		return unpack_entry(p, base_offset, type, base_size);

	if (!keep_cache) {
		ent->data = NULL;
		ent->lru.next->prev = ent->lru.prev;
		ent->lru.prev->next = ent->lru.next;
		delta_base_cached -= ent->size;
	} else {
		ret = xmemdupz(ent->data, ent->size);
	}
	*type = ent->type;
	*base_size = ent->size;
	return ret;
}

static inline void release_delta_base_cache(struct delta_base_cache_entry *ent)
{
	if (ent->data) {
		free(ent->data);
		ent->data = NULL;
		ent->lru.next->prev = ent->lru.prev;
		ent->lru.prev->next = ent->lru.next;
		delta_base_cached -= ent->size;
	}
}

void clear_delta_base_cache(void)
{
	unsigned long p;
	for (p = 0; p < MAX_DELTA_CACHE; p++)
		release_delta_base_cache(&delta_base_cache[p]);
}

static void add_delta_base_cache(struct packed_git *p, off_t base_offset,
	void *base, unsigned long base_size, enum object_type type)
{
	unsigned long hash = pack_entry_hash(p, base_offset);
	struct delta_base_cache_entry *ent = delta_base_cache + hash;
	struct delta_base_cache_lru_list *lru;

	release_delta_base_cache(ent);
	delta_base_cached += base_size;

	for (lru = delta_base_cache_lru.next;
	     delta_base_cached > delta_base_cache_limit
	     && lru != &delta_base_cache_lru;
	     lru = lru->next) {
		struct delta_base_cache_entry *f = (void *)lru;
		if (f->type == OBJ_BLOB)
			release_delta_base_cache(f);
	}
	for (lru = delta_base_cache_lru.next;
	     delta_base_cached > delta_base_cache_limit
	     && lru != &delta_base_cache_lru;
	     lru = lru->next) {
		struct delta_base_cache_entry *f = (void *)lru;
		release_delta_base_cache(f);
	}

	ent->p = p;
	ent->base_offset = base_offset;
	ent->type = type;
	ent->data = base;
	ent->size = base_size;
	ent->lru.next = &delta_base_cache_lru;
	ent->lru.prev = delta_base_cache_lru.prev;
	delta_base_cache_lru.prev->next = &ent->lru;
	delta_base_cache_lru.prev = &ent->lru;
}

static void *read_object(const unsigned char *sha1, enum object_type *type,
			 unsigned long *size);

static void *unpack_delta_entry(struct packed_git *p,
				struct pack_window **w_curs,
				off_t curpos,
				unsigned long delta_size,
				off_t obj_offset,
				enum object_type *type,
				unsigned long *sizep)
{
	void *delta_data, *result, *base;
	unsigned long base_size;
	off_t base_offset;

	base_offset = get_delta_base(p, w_curs, &curpos, *type, obj_offset);
	if (!base_offset) {
		error("failed to validate delta base reference "
		      "at offset %"PRIuMAX" from %s",
		      (uintmax_t)curpos, p->pack_name);
		return NULL;
	}
	unuse_pack(w_curs);
	base = cache_or_unpack_entry(p, base_offset, &base_size, type, 0);
	if (!base) {
		/*
		 * We're probably in deep shit, but let's try to fetch
		 * the required base anyway from another pack or loose.
		 * This is costly but should happen only in the presence
		 * of a corrupted pack, and is better than failing outright.
		 */
		struct revindex_entry *revidx;
		const unsigned char *base_sha1;
		revidx = find_pack_revindex(p, base_offset);
		if (!revidx)
			return NULL;
		base_sha1 = nth_packed_object_sha1(p, revidx->nr);
		error("failed to read delta base object %s"
		      " at offset %"PRIuMAX" from %s",
		      sha1_to_hex(base_sha1), (uintmax_t)base_offset,
		      p->pack_name);
		mark_bad_packed_object(p, base_sha1);
		base = read_object(base_sha1, type, &base_size);
		if (!base)
			return NULL;
	}

	delta_data = unpack_compressed_entry(p, w_curs, curpos, delta_size);
	if (!delta_data) {
		error("failed to unpack compressed delta "
		      "at offset %"PRIuMAX" from %s",
		      (uintmax_t)curpos, p->pack_name);
		free(base);
		return NULL;
	}
	result = patch_delta(base, base_size,
			     delta_data, delta_size,
			     sizep);
	if (!result)
		die("failed to apply delta");
	free(delta_data);
	add_delta_base_cache(p, base_offset, base, base_size, *type);
	return result;
}

int do_check_packed_object_crc;

void *unpack_entry(struct packed_git *p, off_t obj_offset,
		   enum object_type *type, unsigned long *sizep)
{
	struct pack_window *w_curs = NULL;
	off_t curpos = obj_offset;
	void *data;

	if (do_check_packed_object_crc && p->index_version > 1) {
		struct revindex_entry *revidx = find_pack_revindex(p, obj_offset);
		unsigned long len = revidx[1].offset - obj_offset;
		if (check_pack_crc(p, &w_curs, obj_offset, len, revidx->nr)) {
			const unsigned char *sha1 =
				nth_packed_object_sha1(p, revidx->nr);
			error("bad packed object CRC for %s",
			      sha1_to_hex(sha1));
			mark_bad_packed_object(p, sha1);
			unuse_pack(&w_curs);
			return NULL;
		}
	}

	*type = unpack_object_header(p, &w_curs, &curpos, sizep);
	switch (*type) {
	case OBJ_OFS_DELTA:
	case OBJ_REF_DELTA:
		data = unpack_delta_entry(p, &w_curs, curpos, *sizep,
					  obj_offset, type, sizep);
		break;
	case OBJ_COMMIT:
	case OBJ_TREE:
	case OBJ_BLOB:
	case OBJ_TAG:
		data = unpack_compressed_entry(p, &w_curs, curpos, *sizep);
		break;
	default:
		data = NULL;
		error("unknown object type %i at offset %"PRIuMAX" in %s",
		      *type, (uintmax_t)obj_offset, p->pack_name);
	}
	unuse_pack(&w_curs);
	return data;
}

const unsigned char *nth_packed_object_sha1(struct packed_git *p,
					    uint32_t n)
{
	const unsigned char *index = p->index_data;
	if (!index) {
		if (open_pack_index(p))
			return NULL;
		index = p->index_data;
	}
	if (n >= p->num_objects)
		return NULL;
	index += 4 * 256;
	if (p->index_version == 1) {
		return index + 24 * n + 4;
	} else {
		index += 8;
		return index + 20 * n;
	}
}

off_t nth_packed_object_offset(const struct packed_git *p, uint32_t n)
{
	const unsigned char *index = p->index_data;
	index += 4 * 256;
	if (p->index_version == 1) {
		return ntohl(*((uint32_t *)(index + 24 * n)));
	} else {
		uint32_t off;
		index += 8 + p->num_objects * (20 + 4);
		off = ntohl(*((uint32_t *)(index + 4 * n)));
		if (!(off & 0x80000000))
			return off;
		index += p->num_objects * 4 + (off & 0x7fffffff) * 8;
		return (((uint64_t)ntohl(*((uint32_t *)(index + 0)))) << 32) |
				   ntohl(*((uint32_t *)(index + 4)));
	}
}

off_t find_pack_entry_one(const unsigned char *sha1,
				  struct packed_git *p)
{
	const uint32_t *level1_ofs = p->index_data;
	const unsigned char *index = p->index_data;
	unsigned hi, lo, stride;
	static int use_lookup = -1;
	static int debug_lookup = -1;

	if (debug_lookup < 0)
		debug_lookup = !!getenv("GIT_DEBUG_LOOKUP");

	if (!index) {
		if (open_pack_index(p))
			return 0;
		level1_ofs = p->index_data;
		index = p->index_data;
	}
	if (p->index_version > 1) {
		level1_ofs += 2;
		index += 8;
	}
	index += 4 * 256;
	hi = ntohl(level1_ofs[*sha1]);
	lo = ((*sha1 == 0x0) ? 0 : ntohl(level1_ofs[*sha1 - 1]));
	if (p->index_version > 1) {
		stride = 20;
	} else {
		stride = 24;
		index += 4;
	}

	if (debug_lookup)
		printf("%02x%02x%02x... lo %u hi %u nr %"PRIu32"\n",
		       sha1[0], sha1[1], sha1[2], lo, hi, p->num_objects);

	if (use_lookup < 0)
		use_lookup = !!getenv("GIT_USE_LOOKUP");
	if (use_lookup) {
		int pos = sha1_entry_pos(index, stride, 0,
					 lo, hi, p->num_objects, sha1);
		if (pos < 0)
			return 0;
		return nth_packed_object_offset(p, pos);
	}

	do {
		unsigned mi = (lo + hi) / 2;
		int cmp = hashcmp(index + mi * stride, sha1);

		if (debug_lookup)
			printf("lo %u hi %u rg %u mi %u\n",
			       lo, hi, hi - lo, mi);
		if (!cmp)
			return nth_packed_object_offset(p, mi);
		if (cmp > 0)
			hi = mi;
		else
			lo = mi+1;
	} while (lo < hi);
	return 0;
}

static int is_pack_valid(struct packed_git *p)
{
	/* An already open pack is known to be valid. */
	if (p->pack_fd != -1)
		return 1;

	/* If the pack has one window completely covering the
	 * file size, the pack is known to be valid even if
	 * the descriptor is not currently open.
	 */
	if (p->windows) {
		struct pack_window *w = p->windows;

		if (!w->offset && w->len == p->pack_size)
			return 1;
	}

	/* Force the pack to open to prove its valid. */
	return !open_packed_git(p);
}

static int find_pack_entry(const unsigned char *sha1, struct pack_entry *e)
{
	static struct packed_git *last_found = (void *)1;
	struct packed_git *p;
	off_t offset;

	prepare_packed_git();
	if (!packed_git)
		return 0;
	p = (last_found == (void *)1) ? packed_git : last_found;

	do {
		if (p->num_bad_objects) {
			unsigned i;
			for (i = 0; i < p->num_bad_objects; i++)
				if (!hashcmp(sha1, p->bad_object_sha1 + 20 * i))
					goto next;
		}

		offset = find_pack_entry_one(sha1, p);
		if (offset) {
			/*
			 * We are about to tell the caller where they can
			 * locate the requested object.  We better make
			 * sure the packfile is still here and can be
			 * accessed before supplying that answer, as
			 * it may have been deleted since the index
			 * was loaded!
			 */
			if (!is_pack_valid(p)) {
				error("packfile %s cannot be accessed", p->pack_name);
				goto next;
			}
			e->offset = offset;
			e->p = p;
			hashcpy(e->sha1, sha1);
			last_found = p;
			return 1;
		}

		next:
		if (p == last_found)
			p = packed_git;
		else
			p = p->next;
		if (p == last_found)
			p = p->next;
	} while (p);
	return 0;
}

struct packed_git *find_sha1_pack(const unsigned char *sha1,
				  struct packed_git *packs)
{
	struct packed_git *p;

	for (p = packs; p; p = p->next) {
		if (find_pack_entry_one(sha1, p))
			return p;
	}
	return NULL;

}

static int sha1_loose_object_info(const unsigned char *sha1, unsigned long *sizep)
{
	int status;
	unsigned long mapsize, size;
	void *map;
	z_stream stream;
	char hdr[32];

	map = map_sha1_file(sha1, &mapsize);
	if (!map)
		return error("unable to find %s", sha1_to_hex(sha1));
	if (unpack_sha1_header(&stream, map, mapsize, hdr, sizeof(hdr)) < 0)
		status = error("unable to unpack %s header",
			       sha1_to_hex(sha1));
	else if ((status = parse_sha1_header(hdr, &size)) < 0)
		status = error("unable to parse %s header", sha1_to_hex(sha1));
	else if (sizep)
		*sizep = size;
	git_inflate_end(&stream);
	munmap(map, mapsize);
	return status;
}

/* returns enum object_type or negative */
int sha1_object_info_extended(const unsigned char *sha1, struct object_info *oi)
{
	struct cached_object *co;
	struct pack_entry e;
	int status, rtype;

	co = find_cached_object(sha1);
	if (co) {
		if (oi->sizep)
			*(oi->sizep) = co->size;
		oi->whence = OI_CACHED;
		return co->type;
	}

	if (!find_pack_entry(sha1, &e)) {
		/* Most likely it's a loose object. */
		status = sha1_loose_object_info(sha1, oi->sizep);
		if (status >= 0) {
			oi->whence = OI_LOOSE;
			return status;
		}

		/* Not a loose object; someone else may have just packed it. */
		reprepare_packed_git();
		if (!find_pack_entry(sha1, &e))
			return status;
	}

	status = packed_object_info(e.p, e.offset, oi->sizep, &rtype);
	if (status < 0) {
		mark_bad_packed_object(e.p, sha1);
		status = sha1_object_info_extended(sha1, oi);
	} else if (in_delta_base_cache(e.p, e.offset)) {
		oi->whence = OI_DBCACHED;
	} else {
		oi->whence = OI_PACKED;
		oi->u.packed.offset = e.offset;
		oi->u.packed.pack = e.p;
		oi->u.packed.is_delta = (rtype == OBJ_REF_DELTA ||
					 rtype == OBJ_OFS_DELTA);
	}

	return status;
}

int sha1_object_info(const unsigned char *sha1, unsigned long *sizep)
{
	struct object_info oi;

	oi.sizep = sizep;
	return sha1_object_info_extended(sha1, &oi);
}

static void *read_packed_sha1(const unsigned char *sha1,
			      enum object_type *type, unsigned long *size)
{
	struct pack_entry e;
	void *data;

	if (!find_pack_entry(sha1, &e))
		return NULL;
	data = cache_or_unpack_entry(e.p, e.offset, size, type, 1);
	if (!data) {
		/*
		 * We're probably in deep shit, but let's try to fetch
		 * the required object anyway from another pack or loose.
		 * This should happen only in the presence of a corrupted
		 * pack, and is better than failing outright.
		 */
		error("failed to read object %s at offset %"PRIuMAX" from %s",
		      sha1_to_hex(sha1), (uintmax_t)e.offset, e.p->pack_name);
		mark_bad_packed_object(e.p, sha1);
		data = read_object(sha1, type, size);
	}
	return data;
}

int pretend_sha1_file(void *buf, unsigned long len, enum object_type type,
		      unsigned char *sha1)
{
	struct cached_object *co;

	hash_sha1_file(buf, len, typename(type), sha1);
	if (has_sha1_file(sha1) || find_cached_object(sha1))
		return 0;
	if (cached_object_alloc <= cached_object_nr) {
		cached_object_alloc = alloc_nr(cached_object_alloc);
		cached_objects = xrealloc(cached_objects,
					  sizeof(*cached_objects) *
					  cached_object_alloc);
	}
	co = &cached_objects[cached_object_nr++];
	co->size = len;
	co->type = type;
	co->buf = xmalloc(len);
	memcpy(co->buf, buf, len);
	hashcpy(co->sha1, sha1);
	return 0;
}

static void *read_object(const unsigned char *sha1, enum object_type *type,
			 unsigned long *size)
{
	unsigned long mapsize;
	void *map, *buf;
	struct cached_object *co;

	co = find_cached_object(sha1);
	if (co) {
		*type = co->type;
		*size = co->size;
		return xmemdupz(co->buf, co->size);
	}

	buf = read_packed_sha1(sha1, type, size);
	if (buf)
		return buf;
	map = map_sha1_file(sha1, &mapsize);
	if (map) {
		buf = unpack_sha1_file(map, mapsize, type, size, sha1);
		munmap(map, mapsize);
		return buf;
	}
	reprepare_packed_git();
	return read_packed_sha1(sha1, type, size);
}

/*
 * This function dies on corrupt objects; the callers who want to
 * deal with them should arrange to call read_object() and give error
 * messages themselves.
 */
void *read_sha1_file_extended(const unsigned char *sha1,
			      enum object_type *type,
			      unsigned long *size,
			      unsigned flag)
{
	void *data;
	char *path;
	const struct packed_git *p;
	const unsigned char *repl = (flag & READ_SHA1_FILE_REPLACE)
		? lookup_replace_object(sha1) : sha1;

	errno = 0;
	data = read_object(repl, type, size);
	if (data)
		return data;

	if (errno && errno != ENOENT)
		die_errno("failed to read object %s", sha1_to_hex(sha1));

	/* die if we replaced an object with one that does not exist */
	if (repl != sha1)
		die("replacement %s not found for %s",
		    sha1_to_hex(repl), sha1_to_hex(sha1));

	if (has_loose_object(repl)) {
		path = sha1_file_name(sha1);
		die("loose object %s (stored in %s) is corrupt",
		    sha1_to_hex(repl), path);
	}

	if ((p = has_packed_and_bad(repl)) != NULL)
		die("packed object %s (stored in %s) is corrupt",
		    sha1_to_hex(repl), p->pack_name);

	return NULL;
}

void *read_object_with_reference(const unsigned char *sha1,
				 const char *required_type_name,
				 unsigned long *size,
				 unsigned char *actual_sha1_return)
{
	enum object_type type, required_type;
	void *buffer;
	unsigned long isize;
	unsigned char actual_sha1[20];

	required_type = type_from_string(required_type_name);
	hashcpy(actual_sha1, sha1);
	while (1) {
		int ref_length = -1;
		const char *ref_type = NULL;

		buffer = read_sha1_file(actual_sha1, &type, &isize);
		if (!buffer)
			return NULL;
		if (type == required_type) {
			*size = isize;
			if (actual_sha1_return)
				hashcpy(actual_sha1_return, actual_sha1);
			return buffer;
		}
		/* Handle references */
		else if (type == OBJ_COMMIT)
			ref_type = "tree ";
		else if (type == OBJ_TAG)
			ref_type = "object ";
		else {
			free(buffer);
			return NULL;
		}
		ref_length = strlen(ref_type);

		if (ref_length + 40 > isize ||
		    memcmp(buffer, ref_type, ref_length) ||
		    get_sha1_hex((char *) buffer + ref_length, actual_sha1)) {
			free(buffer);
			return NULL;
		}
		free(buffer);
		/* Now we have the ID of the referred-to object in
		 * actual_sha1.  Check again. */
	}
}

static void write_sha1_file_prepare(const void *buf, unsigned long len,
                                    const char *type, unsigned char *sha1,
                                    char *hdr, int *hdrlen)
{
	git_SHA_CTX c;

	/* Generate the header */
	*hdrlen = sprintf(hdr, "%s %lu", type, len)+1;

	/* Sha1.. */
	git_SHA1_Init(&c);
	git_SHA1_Update(&c, hdr, *hdrlen);
	git_SHA1_Update(&c, buf, len);
	git_SHA1_Final(sha1, &c);
}

/*
 * Move the just written object into its final resting place.
 * NEEDSWORK: this should be renamed to finalize_temp_file() as
 * "moving" is only a part of what it does, when no patch between
 * master to pu changes the call sites of this function.
 */
int move_temp_to_file(const char *tmpfile, const char *filename)
{
	int ret = 0;

	if (object_creation_mode == OBJECT_CREATION_USES_RENAMES)
		goto try_rename;
	else if (link(tmpfile, filename))
		ret = errno;

	/*
	 * Coda hack - coda doesn't like cross-directory links,
	 * so we fall back to a rename, which will mean that it
	 * won't be able to check collisions, but that's not a
	 * big deal.
	 *
	 * The same holds for FAT formatted media.
	 *
	 * When this succeeds, we just return.  We have nothing
	 * left to unlink.
	 */
	if (ret && ret != EEXIST) {
	try_rename:
		if (!rename(tmpfile, filename))
			goto out;
		ret = errno;
	}
	unlink_or_warn(tmpfile);
	if (ret) {
		if (ret != EEXIST) {
			return error("unable to write sha1 filename %s: %s\n", filename, strerror(ret));
		}
		/* FIXME!!! Collision check here ? */
	}

out:
	if (adjust_shared_perm(filename))
		return error("unable to set permission to '%s'", filename);
	return 0;
}

static int write_buffer(int fd, const void *buf, size_t len)
{
	if (write_in_full(fd, buf, len) < 0)
		return error("file write error (%s)", strerror(errno));
	return 0;
}

int hash_sha1_file(const void *buf, unsigned long len, const char *type,
                   unsigned char *sha1)
{
	char hdr[32];
	int hdrlen;
	write_sha1_file_prepare(buf, len, type, sha1, hdr, &hdrlen);
	return 0;
}

/* Finalize a file on disk, and close it. */
static void close_sha1_file(int fd)
{
	if (fsync_object_files)
		fsync_or_die(fd, "sha1 file");
	if (close(fd) != 0)
		die_errno("error when closing sha1 file");
}

/* Size of directory component, including the ending '/' */
static inline int directory_size(const char *filename)
{
	const char *s = strrchr(filename, '/');
	if (!s)
		return 0;
	return s - filename + 1;
}

/*
 * This creates a temporary file in the same directory as the final
 * 'filename'
 *
 * We want to avoid cross-directory filename renames, because those
 * can have problems on various filesystems (FAT, NFS, Coda).
 */
static int create_tmpfile(char *buffer, size_t bufsiz, const char *filename)
{
	int fd, dirlen = directory_size(filename);

	if (dirlen + 20 > bufsiz) {
		errno = ENAMETOOLONG;
		return -1;
	}
	memcpy(buffer, filename, dirlen);
	strcpy(buffer + dirlen, "tmp_obj_XXXXXX");
	fd = git_mkstemp_mode(buffer, 0444);
	if (fd < 0 && dirlen && errno == ENOENT) {
		/* Make sure the directory exists */
		memcpy(buffer, filename, dirlen);
		buffer[dirlen-1] = 0;
		if (mkdir(buffer, 0777) || adjust_shared_perm(buffer))
			return -1;

		/* Try again */
		strcpy(buffer + dirlen - 1, "/tmp_obj_XXXXXX");
		fd = git_mkstemp_mode(buffer, 0444);
	}
	return fd;
}

static int write_loose_object(const unsigned char *sha1, char *hdr, int hdrlen,
			      const void *buf, unsigned long len, time_t mtime)
{
	int fd, ret;
	unsigned char compressed[4096];
	z_stream stream;
	git_SHA_CTX c;
	unsigned char parano_sha1[20];
	char *filename;
	static char tmpfile[PATH_MAX];

	filename = sha1_file_name(sha1);
	fd = create_tmpfile(tmpfile, sizeof(tmpfile), filename);
	if (fd < 0) {
		if (errno == EACCES)
			return error("insufficient permission for adding an object to repository database %s\n", get_object_directory());
		else
			return error("unable to create temporary sha1 filename %s: %s\n", tmpfile, strerror(errno));
	}

	/* Set it up */
	memset(&stream, 0, sizeof(stream));
	deflateInit(&stream, zlib_compression_level);
	stream.next_out = compressed;
	stream.avail_out = sizeof(compressed);
	git_SHA1_Init(&c);

	/* First header.. */
	stream.next_in = (unsigned char *)hdr;
	stream.avail_in = hdrlen;
	while (deflate(&stream, 0) == Z_OK)
		/* nothing */;
	git_SHA1_Update(&c, hdr, hdrlen);

	/* Then the data itself.. */
	stream.next_in = (void *)buf;
	stream.avail_in = len;
	do {
		unsigned char *in0 = stream.next_in;
		ret = deflate(&stream, Z_FINISH);
		git_SHA1_Update(&c, in0, stream.next_in - in0);
		if (write_buffer(fd, compressed, stream.next_out - compressed) < 0)
			die("unable to write sha1 file");
		stream.next_out = compressed;
		stream.avail_out = sizeof(compressed);
	} while (ret == Z_OK);

	if (ret != Z_STREAM_END)
		die("unable to deflate new object %s (%d)", sha1_to_hex(sha1), ret);
	ret = deflateEnd(&stream);
	if (ret != Z_OK)
		die("deflateEnd on object %s failed (%d)", sha1_to_hex(sha1), ret);
	git_SHA1_Final(parano_sha1, &c);
	if (hashcmp(sha1, parano_sha1) != 0)
		die("confused by unstable object source data for %s", sha1_to_hex(sha1));

	close_sha1_file(fd);

	if (mtime) {
		struct utimbuf utb;
		utb.actime = mtime;
		utb.modtime = mtime;
		if (utime(tmpfile, &utb) < 0)
			warning("failed utime() on %s: %s",
				tmpfile, strerror(errno));
	}

	return move_temp_to_file(tmpfile, filename);
}

int write_sha1_file(const void *buf, unsigned long len, const char *type, unsigned char *returnsha1)
{
	unsigned char sha1[20];
	char hdr[32];
	int hdrlen;

	/* Normally if we have it in the pack then we do not bother writing
	 * it out into .git/objects/??/?{38} file.
	 */
	write_sha1_file_prepare(buf, len, type, sha1, hdr, &hdrlen);
	if (returnsha1)
		hashcpy(returnsha1, sha1);
	if (has_sha1_file(sha1))
		return 0;
	return write_loose_object(sha1, hdr, hdrlen, buf, len, 0);
}

int force_object_loose(const unsigned char *sha1, time_t mtime)
{
	void *buf;
	unsigned long len;
	enum object_type type;
	char hdr[32];
	int hdrlen;
	int ret;

	if (has_loose_object(sha1))
		return 0;
	buf = read_packed_sha1(sha1, &type, &len);
	if (!buf)
		return error("cannot read sha1_file for %s", sha1_to_hex(sha1));
	hdrlen = sprintf(hdr, "%s %lu", typename(type), len) + 1;
	ret = write_loose_object(sha1, hdr, hdrlen, buf, len, mtime);
	free(buf);

	return ret;
}

int has_pack_index(const unsigned char *sha1)
{
	struct stat st;
	if (stat(sha1_pack_index_name(sha1), &st))
		return 0;
	return 1;
}

int has_sha1_pack(const unsigned char *sha1)
{
	struct pack_entry e;
	return find_pack_entry(sha1, &e);
}

int has_sha1_file(const unsigned char *sha1)
{
	struct pack_entry e;

	if (find_pack_entry(sha1, &e))
		return 1;
	return has_loose_object(sha1);
}

static void check_tree(const void *buf, size_t size)
{
	struct tree_desc desc;
	struct name_entry entry;

	init_tree_desc(&desc, buf, size);
	while (tree_entry(&desc, &entry))
		/* do nothing
		 * tree_entry() will die() on malformed entries */
		;
}

static void check_commit(const void *buf, size_t size)
{
	struct commit c;
	memset(&c, 0, sizeof(c));
	if (parse_commit_buffer(&c, buf, size))
		die("corrupt commit");
}

static void check_tag(const void *buf, size_t size)
{
	struct tag t;
	memset(&t, 0, sizeof(t));
	if (parse_tag_buffer(&t, buf, size))
		die("corrupt tag");
}

static int index_mem(unsigned char *sha1, void *buf, size_t size,
		     enum object_type type,
		     const char *path, unsigned flags)
{
	int ret, re_allocated = 0;
	int write_object = flags & HASH_WRITE_OBJECT;

	if (!type)
		type = OBJ_BLOB;

	/*
	 * Convert blobs to git internal format
	 */
	if ((type == OBJ_BLOB) && path) {
		struct strbuf nbuf = STRBUF_INIT;
		if (convert_to_git(path, buf, size, &nbuf,
		                   write_object ? safe_crlf : 0)) {
			buf = strbuf_detach(&nbuf, &size);
			re_allocated = 1;
		}
	}
	if (flags & HASH_FORMAT_CHECK) {
		if (type == OBJ_TREE)
			check_tree(buf, size);
		if (type == OBJ_COMMIT)
			check_commit(buf, size);
		if (type == OBJ_TAG)
			check_tag(buf, size);
	}

	if (write_object)
		ret = write_sha1_file(buf, size, typename(type), sha1);
	else
		ret = hash_sha1_file(buf, size, typename(type), sha1);
	if (re_allocated)
		free(buf);
	return ret;
}

static int index_pipe(unsigned char *sha1, int fd, enum object_type type,
		      const char *path, unsigned flags)
{
	struct strbuf sbuf = STRBUF_INIT;
	int ret;

	if (strbuf_read(&sbuf, fd, 4096) >= 0)
		ret = index_mem(sha1, sbuf.buf, sbuf.len, type,	path, flags);
	else
		ret = -1;
	strbuf_release(&sbuf);
	return ret;
}

#define SMALL_FILE_SIZE (32*1024)

static int index_core(unsigned char *sha1, int fd, size_t size,
		      enum object_type type, const char *path,
		      unsigned flags)
{
	int ret;

	if (!size) {
		ret = index_mem(sha1, NULL, size, type, path, flags);
	} else if (size <= SMALL_FILE_SIZE) {
		char *buf = xmalloc(size);
		if (size == read_in_full(fd, buf, size))
			ret = index_mem(sha1, buf, size, type, path, flags);
		else
			ret = error("short read %s", strerror(errno));
		free(buf);
	} else {
		void *buf = xmmap(NULL, size, PROT_READ, MAP_PRIVATE, fd, 0);
		ret = index_mem(sha1, buf, size, type, path, flags);
		munmap(buf, size);
	}
	return ret;
}

/*
 * This creates one packfile per large blob, because the caller
 * immediately wants the result sha1, and fast-import can report the
 * object name via marks mechanism only by closing the created
 * packfile.
 *
 * This also bypasses the usual "convert-to-git" dance, and that is on
 * purpose. We could write a streaming version of the converting
 * functions and insert that before feeding the data to fast-import
 * (or equivalent in-core API described above), but the primary
 * motivation for trying to stream from the working tree file and to
 * avoid mmaping it in core is to deal with large binary blobs, and
 * by definition they do _not_ want to get any conversion.
 */
static int index_stream(unsigned char *sha1, int fd, size_t size,
			enum object_type type, const char *path,
			unsigned flags)
{
	struct child_process fast_import;
	char export_marks[512];
	const char *argv[] = { "fast-import", "--quiet", export_marks, NULL };
	char tmpfile[512];
	char fast_import_cmd[512];
	char buf[512];
	int len, tmpfd;

	strcpy(tmpfile, git_path("hashstream_XXXXXX"));
	tmpfd = git_mkstemp_mode(tmpfile, 0600);
	if (tmpfd < 0)
		die_errno("cannot create tempfile: %s", tmpfile);
	if (close(tmpfd))
		die_errno("cannot close tempfile: %s", tmpfile);
	sprintf(export_marks, "--export-marks=%s", tmpfile);

	memset(&fast_import, 0, sizeof(fast_import));
	fast_import.in = -1;
	fast_import.argv = argv;
	fast_import.git_cmd = 1;
	if (start_command(&fast_import))
		die_errno("index-stream: git fast-import failed");

	len = sprintf(fast_import_cmd, "blob\nmark :1\ndata %lu\n",
		      (unsigned long) size);
	write_or_whine(fast_import.in, fast_import_cmd, len,
		       "index-stream: feeding fast-import");
	while (size) {
		char buf[10240];
		size_t sz = size < sizeof(buf) ? size : sizeof(buf);
<<<<<<< HEAD
		size_t actual;
=======
		ssize_t actual;
>>>>>>> 23c7df6b

		actual = read_in_full(fd, buf, sz);
		if (actual < 0)
			die_errno("index-stream: reading input");
		if (write_in_full(fast_import.in, buf, actual) != actual)
			die_errno("index-stream: feeding fast-import");
		size -= actual;
	}
	if (close(fast_import.in))
		die_errno("index-stream: closing fast-import");
	if (finish_command(&fast_import))
		die_errno("index-stream: finishing fast-import");

	tmpfd = open(tmpfile, O_RDONLY);
	if (tmpfd < 0)
		die_errno("index-stream: cannot open fast-import mark");
	len = read(tmpfd, buf, sizeof(buf));
	if (len < 0)
		die_errno("index-stream: reading fast-import mark");
	if (close(tmpfd) < 0)
		die_errno("index-stream: closing fast-import mark");
	if (unlink(tmpfile))
		die_errno("index-stream: unlinking fast-import mark");
	if (len != 44 ||
	    memcmp(":1 ", buf, 3) ||
	    get_sha1_hex(buf + 3, sha1))
		die_errno("index-stream: unexpected fast-import mark: <%s>", buf);
	return 0;
}

int index_fd(unsigned char *sha1, int fd, struct stat *st,
	     enum object_type type, const char *path, unsigned flags)
{
	int ret;
	size_t size = xsize_t(st->st_size);

	if (!S_ISREG(st->st_mode))
		ret = index_pipe(sha1, fd, type, path, flags);
	else if (size <= big_file_threshold || type != OBJ_BLOB)
		ret = index_core(sha1, fd, size, type, path, flags);
	else
		ret = index_stream(sha1, fd, size, type, path, flags);
	close(fd);
	return ret;
}

int index_path(unsigned char *sha1, const char *path, struct stat *st, unsigned flags)
{
	int fd;
	struct strbuf sb = STRBUF_INIT;

	switch (st->st_mode & S_IFMT) {
	case S_IFREG:
		fd = open(path, O_RDONLY);
		if (fd < 0)
			return error("open(\"%s\"): %s", path,
				     strerror(errno));
		if (index_fd(sha1, fd, st, OBJ_BLOB, path, flags) < 0)
			return error("%s: failed to insert into database",
				     path);
		break;
	case S_IFLNK:
		if (strbuf_readlink(&sb, path, st->st_size)) {
			char *errstr = strerror(errno);
			return error("readlink(\"%s\"): %s", path,
			             errstr);
		}
		if (!(flags & HASH_WRITE_OBJECT))
			hash_sha1_file(sb.buf, sb.len, blob_type, sha1);
		else if (write_sha1_file(sb.buf, sb.len, blob_type, sha1))
			return error("%s: failed to insert into database",
				     path);
		strbuf_release(&sb);
		break;
	case S_IFDIR:
		return resolve_gitlink_ref(path, "HEAD", sha1);
	default:
		return error("%s: unsupported file type", path);
	}
	return 0;
}

int read_pack_header(int fd, struct pack_header *header)
{
	if (read_in_full(fd, header, sizeof(*header)) < sizeof(*header))
		/* "eof before pack header was fully read" */
		return PH_ERROR_EOF;

	if (header->hdr_signature != htonl(PACK_SIGNATURE))
		/* "protocol error (pack signature mismatch detected)" */
		return PH_ERROR_PACK_SIGNATURE;
	if (!pack_version_ok(header->hdr_version))
		/* "protocol error (pack version unsupported)" */
		return PH_ERROR_PROTOCOL;
	return 0;
}

void assert_sha1_type(const unsigned char *sha1, enum object_type expect)
{
	enum object_type type = sha1_object_info(sha1, NULL);
	if (type < 0)
		die("%s is not a valid object", sha1_to_hex(sha1));
	if (type != expect)
		die("%s is not a valid '%s' object", sha1_to_hex(sha1),
		    typename(expect));
}<|MERGE_RESOLUTION|>--- conflicted
+++ resolved
@@ -2733,11 +2733,7 @@
 	while (size) {
 		char buf[10240];
 		size_t sz = size < sizeof(buf) ? size : sizeof(buf);
-<<<<<<< HEAD
-		size_t actual;
-=======
 		ssize_t actual;
->>>>>>> 23c7df6b
 
 		actual = read_in_full(fd, buf, sz);
 		if (actual < 0)
