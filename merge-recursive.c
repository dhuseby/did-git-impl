/*
 * Recursive Merge algorithm stolen from git-merge-recursive.py by
 * Fredrik Kuivinen.
 * The thieves were Alex Riesen and Johannes Schindelin, in June/July 2006
 */
#include "cache.h"
#include "advice.h"
#include "lockfile.h"
#include "cache-tree.h"
#include "commit.h"
#include "blob.h"
#include "builtin.h"
#include "tree-walk.h"
#include "diff.h"
#include "diffcore.h"
#include "tag.h"
#include "unpack-trees.h"
#include "string-list.h"
#include "xdiff-interface.h"
#include "ll-merge.h"
#include "attr.h"
#include "merge-recursive.h"
#include "dir.h"
#include "submodule.h"

static struct tree *shift_tree_object(struct tree *one, struct tree *two,
				      const char *subtree_shift)
{
	struct object_id shifted;

	if (!*subtree_shift) {
		shift_tree(&one->object.oid, &two->object.oid, &shifted, 0);
	} else {
		shift_tree_by(&one->object.oid, &two->object.oid, &shifted,
			      subtree_shift);
	}
	if (!oidcmp(&two->object.oid, &shifted))
		return two;
	return lookup_tree(shifted.hash);
}

static struct commit *make_virtual_commit(struct tree *tree, const char *comment)
{
	struct commit *commit = alloc_commit_node();
	struct merge_remote_desc *desc = xmalloc(sizeof(*desc));

	desc->name = comment;
	desc->obj = (struct object *)commit;
	commit->tree = tree;
	commit->util = desc;
	commit->object.parsed = 1;
	return commit;
}

/*
 * Since we use get_tree_entry(), which does not put the read object into
 * the object pool, we cannot rely on a == b.
 */
static int oid_eq(const struct object_id *a, const struct object_id *b)
{
	if (!a && !b)
		return 2;
	return a && b && oidcmp(a, b) == 0;
}

enum rename_type {
	RENAME_NORMAL = 0,
	RENAME_DELETE,
	RENAME_ONE_FILE_TO_ONE,
	RENAME_ONE_FILE_TO_TWO,
	RENAME_TWO_FILES_TO_ONE
};

struct rename_conflict_info {
	enum rename_type rename_type;
	struct diff_filepair *pair1;
	struct diff_filepair *pair2;
	const char *branch1;
	const char *branch2;
	struct stage_data *dst_entry1;
	struct stage_data *dst_entry2;
	struct diff_filespec ren1_other;
	struct diff_filespec ren2_other;
};

/*
 * Since we want to write the index eventually, we cannot reuse the index
 * for these (temporary) data.
 */
struct stage_data {
	struct {
		unsigned mode;
		struct object_id oid;
	} stages[4];
	struct rename_conflict_info *rename_conflict_info;
	unsigned processed:1;
};

static inline void setup_rename_conflict_info(enum rename_type rename_type,
					      struct diff_filepair *pair1,
					      struct diff_filepair *pair2,
					      const char *branch1,
					      const char *branch2,
					      struct stage_data *dst_entry1,
					      struct stage_data *dst_entry2,
					      struct merge_options *o,
					      struct stage_data *src_entry1,
					      struct stage_data *src_entry2)
{
	struct rename_conflict_info *ci = xcalloc(1, sizeof(struct rename_conflict_info));
	ci->rename_type = rename_type;
	ci->pair1 = pair1;
	ci->branch1 = branch1;
	ci->branch2 = branch2;

	ci->dst_entry1 = dst_entry1;
	dst_entry1->rename_conflict_info = ci;
	dst_entry1->processed = 0;

	assert(!pair2 == !dst_entry2);
	if (dst_entry2) {
		ci->dst_entry2 = dst_entry2;
		ci->pair2 = pair2;
		dst_entry2->rename_conflict_info = ci;
	}

	if (rename_type == RENAME_TWO_FILES_TO_ONE) {
		/*
		 * For each rename, there could have been
		 * modifications on the side of history where that
		 * file was not renamed.
		 */
		int ostage1 = o->branch1 == branch1 ? 3 : 2;
		int ostage2 = ostage1 ^ 1;

		ci->ren1_other.path = pair1->one->path;
		oidcpy(&ci->ren1_other.oid, &src_entry1->stages[ostage1].oid);
		ci->ren1_other.mode = src_entry1->stages[ostage1].mode;

		ci->ren2_other.path = pair2->one->path;
		oidcpy(&ci->ren2_other.oid, &src_entry2->stages[ostage2].oid);
		ci->ren2_other.mode = src_entry2->stages[ostage2].mode;
	}
}

static int show(struct merge_options *o, int v)
{
	return (!o->call_depth && o->verbosity >= v) || o->verbosity >= 5;
}

static void flush_output(struct merge_options *o)
{
	if (o->obuf.len) {
		fputs(o->obuf.buf, stdout);
		strbuf_reset(&o->obuf);
	}
}

__attribute__((format (printf, 3, 4)))
static void output(struct merge_options *o, int v, const char *fmt, ...)
{
	va_list ap;

	if (!show(o, v))
		return;

	strbuf_addchars(&o->obuf, ' ', o->call_depth * 2);

	va_start(ap, fmt);
	strbuf_vaddf(&o->obuf, fmt, ap);
	va_end(ap);

	strbuf_addch(&o->obuf, '\n');
	if (!o->buffer_output)
		flush_output(o);
}

static void output_commit_title(struct merge_options *o, struct commit *commit)
{
	int i;
	flush_output(o);
	for (i = o->call_depth; i--;)
		fputs("  ", stdout);
	if (commit->util)
		printf("virtual %s\n", merge_remote_util(commit)->name);
	else {
		printf("%s ", find_unique_abbrev(commit->object.oid.hash, DEFAULT_ABBREV));
		if (parse_commit(commit) != 0)
			printf(_("(bad commit)\n"));
		else {
			const char *title;
			const char *msg = get_commit_buffer(commit, NULL);
			int len = find_commit_subject(msg, &title);
			if (len)
				printf("%.*s\n", len, title);
			unuse_commit_buffer(commit, msg);
		}
	}
}

static int add_cacheinfo(unsigned int mode, const struct object_id *oid,
		const char *path, int stage, int refresh, int options)
{
	struct cache_entry *ce;
<<<<<<< HEAD
	ce = make_cache_entry(mode, oid ? oid->hash : null_sha1, path, stage,
			      (refresh ? (CE_MATCH_REFRESH |
					  CE_MATCH_IGNORE_MISSING) : 0 ));
=======
	int ret;

	ce = make_cache_entry(mode, sha1 ? sha1 : null_sha1, path, stage, 0);
>>>>>>> 1335d76e
	if (!ce)
		return error(_("addinfo_cache failed for path '%s'"), path);

	ret = add_cache_entry(ce, options);
	if (refresh) {
		struct cache_entry *nce;

		nce = refresh_cache_entry(ce, CE_MATCH_REFRESH | CE_MATCH_IGNORE_MISSING);
		if (nce != ce)
			ret = add_cache_entry(nce, options);
	}
	return ret;
}

static void init_tree_desc_from_tree(struct tree_desc *desc, struct tree *tree)
{
	parse_tree(tree);
	init_tree_desc(desc, tree->buffer, tree->size);
}

static int git_merge_trees(int index_only,
			   struct tree *common,
			   struct tree *head,
			   struct tree *merge)
{
	int rc;
	struct tree_desc t[3];
	struct unpack_trees_options opts;

	memset(&opts, 0, sizeof(opts));
	if (index_only)
		opts.index_only = 1;
	else
		opts.update = 1;
	opts.merge = 1;
	opts.head_idx = 2;
	opts.fn = threeway_merge;
	opts.src_index = &the_index;
	opts.dst_index = &the_index;
	setup_unpack_trees_porcelain(&opts, "merge");

	init_tree_desc_from_tree(t+0, common);
	init_tree_desc_from_tree(t+1, head);
	init_tree_desc_from_tree(t+2, merge);

	rc = unpack_trees(3, t, &opts);
	cache_tree_free(&active_cache_tree);
	return rc;
}

struct tree *write_tree_from_memory(struct merge_options *o)
{
	struct tree *result = NULL;

	if (unmerged_cache()) {
		int i;
		fprintf(stderr, "BUG: There are unmerged index entries:\n");
		for (i = 0; i < active_nr; i++) {
			const struct cache_entry *ce = active_cache[i];
			if (ce_stage(ce))
				fprintf(stderr, "BUG: %d %.*s\n", ce_stage(ce),
					(int)ce_namelen(ce), ce->name);
		}
		die("Bug in merge-recursive.c");
	}

	if (!active_cache_tree)
		active_cache_tree = cache_tree();

	if (!cache_tree_fully_valid(active_cache_tree) &&
	    cache_tree_update(&the_index, 0) < 0)
		die(_("error building trees"));

	result = lookup_tree(active_cache_tree->sha1);

	return result;
}

static int save_files_dirs(const unsigned char *sha1,
		struct strbuf *base, const char *path,
		unsigned int mode, int stage, void *context)
{
	int baselen = base->len;
	struct merge_options *o = context;

	strbuf_addstr(base, path);

	if (S_ISDIR(mode))
		string_list_insert(&o->current_directory_set, base->buf);
	else
		string_list_insert(&o->current_file_set, base->buf);

	strbuf_setlen(base, baselen);
	return (S_ISDIR(mode) ? READ_TREE_RECURSIVE : 0);
}

static int get_files_dirs(struct merge_options *o, struct tree *tree)
{
	int n;
	struct pathspec match_all;
	memset(&match_all, 0, sizeof(match_all));
	if (read_tree_recursive(tree, "", 0, 0, &match_all, save_files_dirs, o))
		return 0;
	n = o->current_file_set.nr + o->current_directory_set.nr;
	return n;
}

/*
 * Returns an index_entry instance which doesn't have to correspond to
 * a real cache entry in Git's index.
 */
static struct stage_data *insert_stage_data(const char *path,
		struct tree *o, struct tree *a, struct tree *b,
		struct string_list *entries)
{
	struct string_list_item *item;
	struct stage_data *e = xcalloc(1, sizeof(struct stage_data));
	get_tree_entry(o->object.oid.hash, path,
			e->stages[1].oid.hash, &e->stages[1].mode);
	get_tree_entry(a->object.oid.hash, path,
			e->stages[2].oid.hash, &e->stages[2].mode);
	get_tree_entry(b->object.oid.hash, path,
			e->stages[3].oid.hash, &e->stages[3].mode);
	item = string_list_insert(entries, path);
	item->util = e;
	return e;
}

/*
 * Create a dictionary mapping file names to stage_data objects. The
 * dictionary contains one entry for every path with a non-zero stage entry.
 */
static struct string_list *get_unmerged(void)
{
	struct string_list *unmerged = xcalloc(1, sizeof(struct string_list));
	int i;

	unmerged->strdup_strings = 1;

	for (i = 0; i < active_nr; i++) {
		struct string_list_item *item;
		struct stage_data *e;
		const struct cache_entry *ce = active_cache[i];
		if (!ce_stage(ce))
			continue;

		item = string_list_lookup(unmerged, ce->name);
		if (!item) {
			item = string_list_insert(unmerged, ce->name);
			item->util = xcalloc(1, sizeof(struct stage_data));
		}
		e = item->util;
		e->stages[ce_stage(ce)].mode = ce->ce_mode;
		hashcpy(e->stages[ce_stage(ce)].oid.hash, ce->sha1);
	}

	return unmerged;
}

static int string_list_df_name_compare(const void *a, const void *b)
{
	const struct string_list_item *one = a;
	const struct string_list_item *two = b;
	int onelen = strlen(one->string);
	int twolen = strlen(two->string);
	/*
	 * Here we only care that entries for D/F conflicts are
	 * adjacent, in particular with the file of the D/F conflict
	 * appearing before files below the corresponding directory.
	 * The order of the rest of the list is irrelevant for us.
	 *
	 * To achieve this, we sort with df_name_compare and provide
	 * the mode S_IFDIR so that D/F conflicts will sort correctly.
	 * We use the mode S_IFDIR for everything else for simplicity,
	 * since in other cases any changes in their order due to
	 * sorting cause no problems for us.
	 */
	int cmp = df_name_compare(one->string, onelen, S_IFDIR,
				  two->string, twolen, S_IFDIR);
	/*
	 * Now that 'foo' and 'foo/bar' compare equal, we have to make sure
	 * that 'foo' comes before 'foo/bar'.
	 */
	if (cmp)
		return cmp;
	return onelen - twolen;
}

static void record_df_conflict_files(struct merge_options *o,
				     struct string_list *entries)
{
	/* If there is a D/F conflict and the file for such a conflict
	 * currently exist in the working tree, we want to allow it to be
	 * removed to make room for the corresponding directory if needed.
	 * The files underneath the directories of such D/F conflicts will
	 * be processed before the corresponding file involved in the D/F
	 * conflict.  If the D/F directory ends up being removed by the
	 * merge, then we won't have to touch the D/F file.  If the D/F
	 * directory needs to be written to the working copy, then the D/F
	 * file will simply be removed (in make_room_for_path()) to make
	 * room for the necessary paths.  Note that if both the directory
	 * and the file need to be present, then the D/F file will be
	 * reinstated with a new unique name at the time it is processed.
	 */
	struct string_list df_sorted_entries;
	const char *last_file = NULL;
	int last_len = 0;
	int i;

	/*
	 * If we're merging merge-bases, we don't want to bother with
	 * any working directory changes.
	 */
	if (o->call_depth)
		return;

	/* Ensure D/F conflicts are adjacent in the entries list. */
	memset(&df_sorted_entries, 0, sizeof(struct string_list));
	for (i = 0; i < entries->nr; i++) {
		struct string_list_item *next = &entries->items[i];
		string_list_append(&df_sorted_entries, next->string)->util =
				   next->util;
	}
	qsort(df_sorted_entries.items, entries->nr, sizeof(*entries->items),
	      string_list_df_name_compare);

	string_list_clear(&o->df_conflict_file_set, 1);
	for (i = 0; i < df_sorted_entries.nr; i++) {
		const char *path = df_sorted_entries.items[i].string;
		int len = strlen(path);
		struct stage_data *e = df_sorted_entries.items[i].util;

		/*
		 * Check if last_file & path correspond to a D/F conflict;
		 * i.e. whether path is last_file+'/'+<something>.
		 * If so, record that it's okay to remove last_file to make
		 * room for path and friends if needed.
		 */
		if (last_file &&
		    len > last_len &&
		    memcmp(path, last_file, last_len) == 0 &&
		    path[last_len] == '/') {
			string_list_insert(&o->df_conflict_file_set, last_file);
		}

		/*
		 * Determine whether path could exist as a file in the
		 * working directory as a possible D/F conflict.  This
		 * will only occur when it exists in stage 2 as a
		 * file.
		 */
		if (S_ISREG(e->stages[2].mode) || S_ISLNK(e->stages[2].mode)) {
			last_file = path;
			last_len = len;
		} else {
			last_file = NULL;
		}
	}
	string_list_clear(&df_sorted_entries, 0);
}

struct rename {
	struct diff_filepair *pair;
	struct stage_data *src_entry;
	struct stage_data *dst_entry;
	unsigned processed:1;
};

/*
 * Get information of all renames which occurred between 'o_tree' and
 * 'tree'. We need the three trees in the merge ('o_tree', 'a_tree' and
 * 'b_tree') to be able to associate the correct cache entries with
 * the rename information. 'tree' is always equal to either a_tree or b_tree.
 */
static struct string_list *get_renames(struct merge_options *o,
				       struct tree *tree,
				       struct tree *o_tree,
				       struct tree *a_tree,
				       struct tree *b_tree,
				       struct string_list *entries)
{
	int i;
	struct string_list *renames;
	struct diff_options opts;

	renames = xcalloc(1, sizeof(struct string_list));
	if (!o->detect_rename)
		return renames;

	diff_setup(&opts);
	DIFF_OPT_SET(&opts, RECURSIVE);
	DIFF_OPT_CLR(&opts, RENAME_EMPTY);
	opts.detect_rename = DIFF_DETECT_RENAME;
	opts.rename_limit = o->merge_rename_limit >= 0 ? o->merge_rename_limit :
			    o->diff_rename_limit >= 0 ? o->diff_rename_limit :
			    1000;
	opts.rename_score = o->rename_score;
	opts.show_rename_progress = o->show_rename_progress;
	opts.output_format = DIFF_FORMAT_NO_OUTPUT;
	diff_setup_done(&opts);
	diff_tree_sha1(o_tree->object.oid.hash, tree->object.oid.hash, "", &opts);
	diffcore_std(&opts);
	if (opts.needed_rename_limit > o->needed_rename_limit)
		o->needed_rename_limit = opts.needed_rename_limit;
	for (i = 0; i < diff_queued_diff.nr; ++i) {
		struct string_list_item *item;
		struct rename *re;
		struct diff_filepair *pair = diff_queued_diff.queue[i];
		if (pair->status != 'R') {
			diff_free_filepair(pair);
			continue;
		}
		re = xmalloc(sizeof(*re));
		re->processed = 0;
		re->pair = pair;
		item = string_list_lookup(entries, re->pair->one->path);
		if (!item)
			re->src_entry = insert_stage_data(re->pair->one->path,
					o_tree, a_tree, b_tree, entries);
		else
			re->src_entry = item->util;

		item = string_list_lookup(entries, re->pair->two->path);
		if (!item)
			re->dst_entry = insert_stage_data(re->pair->two->path,
					o_tree, a_tree, b_tree, entries);
		else
			re->dst_entry = item->util;
		item = string_list_insert(renames, pair->one->path);
		item->util = re;
	}
	opts.output_format = DIFF_FORMAT_NO_OUTPUT;
	diff_queued_diff.nr = 0;
	diff_flush(&opts);
	return renames;
}

static int update_stages(const char *path, const struct diff_filespec *o,
			 const struct diff_filespec *a,
			 const struct diff_filespec *b)
{

	/*
	 * NOTE: It is usually a bad idea to call update_stages on a path
	 * before calling update_file on that same path, since it can
	 * sometimes lead to spurious "refusing to lose untracked file..."
	 * messages from update_file (via make_room_for path via
	 * would_lose_untracked).  Instead, reverse the order of the calls
	 * (executing update_file first and then update_stages).
	 */
	int clear = 1;
	int options = ADD_CACHE_OK_TO_ADD | ADD_CACHE_SKIP_DFCHECK;
	if (clear)
		if (remove_file_from_cache(path))
			return -1;
	if (o)
		if (add_cacheinfo(o->mode, &o->oid, path, 1, 0, options))
			return -1;
	if (a)
		if (add_cacheinfo(a->mode, &a->oid, path, 2, 0, options))
			return -1;
	if (b)
		if (add_cacheinfo(b->mode, &b->oid, path, 3, 0, options))
			return -1;
	return 0;
}

static void update_entry(struct stage_data *entry,
			 struct diff_filespec *o,
			 struct diff_filespec *a,
			 struct diff_filespec *b)
{
	entry->processed = 0;
	entry->stages[1].mode = o->mode;
	entry->stages[2].mode = a->mode;
	entry->stages[3].mode = b->mode;
	oidcpy(&entry->stages[1].oid, &o->oid);
	oidcpy(&entry->stages[2].oid, &a->oid);
	oidcpy(&entry->stages[3].oid, &b->oid);
}

static int remove_file(struct merge_options *o, int clean,
		       const char *path, int no_wd)
{
	int update_cache = o->call_depth || clean;
	int update_working_directory = !o->call_depth && !no_wd;

	if (update_cache) {
		if (remove_file_from_cache(path))
			return -1;
	}
	if (update_working_directory) {
		if (ignore_case) {
			struct cache_entry *ce;
			ce = cache_file_exists(path, strlen(path), ignore_case);
			if (ce && ce_stage(ce) == 0)
				return 0;
		}
		if (remove_path(path))
			return -1;
	}
	return 0;
}

/* add a string to a strbuf, but converting "/" to "_" */
static void add_flattened_path(struct strbuf *out, const char *s)
{
	size_t i = out->len;
	strbuf_addstr(out, s);
	for (; i < out->len; i++)
		if (out->buf[i] == '/')
			out->buf[i] = '_';
}

static char *unique_path(struct merge_options *o, const char *path, const char *branch)
{
	struct strbuf newpath = STRBUF_INIT;
	int suffix = 0;
	size_t base_len;

	strbuf_addf(&newpath, "%s~", path);
	add_flattened_path(&newpath, branch);

	base_len = newpath.len;
	while (string_list_has_string(&o->current_file_set, newpath.buf) ||
	       string_list_has_string(&o->current_directory_set, newpath.buf) ||
	       (!o->call_depth && file_exists(newpath.buf))) {
		strbuf_setlen(&newpath, base_len);
		strbuf_addf(&newpath, "_%d", suffix++);
	}

	string_list_insert(&o->current_file_set, newpath.buf);
	return strbuf_detach(&newpath, NULL);
}

static int dir_in_way(const char *path, int check_working_copy)
{
	int pos;
	struct strbuf dirpath = STRBUF_INIT;
	struct stat st;

	strbuf_addstr(&dirpath, path);
	strbuf_addch(&dirpath, '/');

	pos = cache_name_pos(dirpath.buf, dirpath.len);

	if (pos < 0)
		pos = -1 - pos;
	if (pos < active_nr &&
	    !strncmp(dirpath.buf, active_cache[pos]->name, dirpath.len)) {
		strbuf_release(&dirpath);
		return 1;
	}

	strbuf_release(&dirpath);
	return check_working_copy && !lstat(path, &st) && S_ISDIR(st.st_mode);
}

static int was_tracked(const char *path)
{
	int pos = cache_name_pos(path, strlen(path));

	if (pos < 0)
		pos = -1 - pos;
	while (pos < active_nr &&
	       !strcmp(path, active_cache[pos]->name)) {
		/*
		 * If stage #0, it is definitely tracked.
		 * If it has stage #2 then it was tracked
		 * before this merge started.  All other
		 * cases the path was not tracked.
		 */
		switch (ce_stage(active_cache[pos])) {
		case 0:
		case 2:
			return 1;
		}
		pos++;
	}
	return 0;
}

static int would_lose_untracked(const char *path)
{
	return !was_tracked(path) && file_exists(path);
}

static int make_room_for_path(struct merge_options *o, const char *path)
{
	int status, i;
	const char *msg = _("failed to create path '%s'%s");

	/* Unlink any D/F conflict files that are in the way */
	for (i = 0; i < o->df_conflict_file_set.nr; i++) {
		const char *df_path = o->df_conflict_file_set.items[i].string;
		size_t pathlen = strlen(path);
		size_t df_pathlen = strlen(df_path);
		if (df_pathlen < pathlen &&
		    path[df_pathlen] == '/' &&
		    strncmp(path, df_path, df_pathlen) == 0) {
			output(o, 3,
			       _("Removing %s to make room for subdirectory\n"),
			       df_path);
			unlink(df_path);
			unsorted_string_list_delete_item(&o->df_conflict_file_set,
							 i, 0);
			break;
		}
	}

	/* Make sure leading directories are created */
	status = safe_create_leading_directories_const(path);
	if (status) {
		if (status == SCLD_EXISTS) {
			/* something else exists */
			error(msg, path, _(": perhaps a D/F conflict?"));
			return -1;
		}
		die(msg, path, "");
	}

	/*
	 * Do not unlink a file in the work tree if we are not
	 * tracking it.
	 */
	if (would_lose_untracked(path))
		return error(_("refusing to lose untracked file at '%s'"),
			     path);

	/* Successful unlink is good.. */
	if (!unlink(path))
		return 0;
	/* .. and so is no existing file */
	if (errno == ENOENT)
		return 0;
	/* .. but not some other error (who really cares what?) */
	return error(msg, path, _(": perhaps a D/F conflict?"));
}

static void update_file_flags(struct merge_options *o,
			      const struct object_id *oid,
			      unsigned mode,
			      const char *path,
			      int update_cache,
			      int update_wd)
{
	if (o->call_depth)
		update_wd = 0;

	if (update_wd) {
		enum object_type type;
		void *buf;
		unsigned long size;

		if (S_ISGITLINK(mode)) {
			/*
			 * We may later decide to recursively descend into
			 * the submodule directory and update its index
			 * and/or work tree, but we do not do that now.
			 */
			update_wd = 0;
			goto update_index;
		}

		buf = read_sha1_file(oid->hash, &type, &size);
		if (!buf)
			die(_("cannot read object %s '%s'"), oid_to_hex(oid), path);
		if (type != OBJ_BLOB)
			die(_("blob expected for %s '%s'"), oid_to_hex(oid), path);
		if (S_ISREG(mode)) {
			struct strbuf strbuf = STRBUF_INIT;
			if (convert_to_working_tree(path, buf, size, &strbuf)) {
				free(buf);
				size = strbuf.len;
				buf = strbuf_detach(&strbuf, NULL);
			}
		}

		if (make_room_for_path(o, path) < 0) {
			update_wd = 0;
			free(buf);
			goto update_index;
		}
		if (S_ISREG(mode) || (!has_symlinks && S_ISLNK(mode))) {
			int fd;
			if (mode & 0100)
				mode = 0777;
			else
				mode = 0666;
			fd = open(path, O_WRONLY | O_TRUNC | O_CREAT, mode);
			if (fd < 0)
				die_errno(_("failed to open '%s'"), path);
			write_in_full(fd, buf, size);
			close(fd);
		} else if (S_ISLNK(mode)) {
			char *lnk = xmemdupz(buf, size);
			safe_create_leading_directories_const(path);
			unlink(path);
			if (symlink(lnk, path))
				die_errno(_("failed to symlink '%s'"), path);
			free(lnk);
		} else
			die(_("do not know what to do with %06o %s '%s'"),
			    mode, oid_to_hex(oid), path);
		free(buf);
	}
 update_index:
	if (update_cache)
		add_cacheinfo(mode, oid, path, 0, update_wd, ADD_CACHE_OK_TO_ADD);
}

static void update_file(struct merge_options *o,
			int clean,
			const struct object_id *oid,
			unsigned mode,
			const char *path)
{
	update_file_flags(o, oid, mode, path, o->call_depth || clean, !o->call_depth);
}

/* Low level file merging, update and removal */

struct merge_file_info {
	struct object_id oid;
	unsigned mode;
	unsigned clean:1,
		 merge:1;
};

static int merge_3way(struct merge_options *o,
		      mmbuffer_t *result_buf,
		      const struct diff_filespec *one,
		      const struct diff_filespec *a,
		      const struct diff_filespec *b,
		      const char *branch1,
		      const char *branch2)
{
	mmfile_t orig, src1, src2;
	struct ll_merge_options ll_opts = {0};
	char *base_name, *name1, *name2;
	int merge_status;

	ll_opts.renormalize = o->renormalize;
	ll_opts.xdl_opts = o->xdl_opts;

	if (o->call_depth) {
		ll_opts.virtual_ancestor = 1;
		ll_opts.variant = 0;
	} else {
		switch (o->recursive_variant) {
		case MERGE_RECURSIVE_OURS:
			ll_opts.variant = XDL_MERGE_FAVOR_OURS;
			break;
		case MERGE_RECURSIVE_THEIRS:
			ll_opts.variant = XDL_MERGE_FAVOR_THEIRS;
			break;
		default:
			ll_opts.variant = 0;
			break;
		}
	}

	if (strcmp(a->path, b->path) ||
	    (o->ancestor != NULL && strcmp(a->path, one->path) != 0)) {
		base_name = o->ancestor == NULL ? NULL :
			mkpathdup("%s:%s", o->ancestor, one->path);
		name1 = mkpathdup("%s:%s", branch1, a->path);
		name2 = mkpathdup("%s:%s", branch2, b->path);
	} else {
		base_name = o->ancestor == NULL ? NULL :
			mkpathdup("%s", o->ancestor);
		name1 = mkpathdup("%s", branch1);
		name2 = mkpathdup("%s", branch2);
	}

	read_mmblob(&orig, one->oid.hash);
	read_mmblob(&src1, a->oid.hash);
	read_mmblob(&src2, b->oid.hash);

	merge_status = ll_merge(result_buf, a->path, &orig, base_name,
				&src1, name1, &src2, name2, &ll_opts);

	free(base_name);
	free(name1);
	free(name2);
	free(orig.ptr);
	free(src1.ptr);
	free(src2.ptr);
	return merge_status;
}

static struct merge_file_info merge_file_1(struct merge_options *o,
					   const struct diff_filespec *one,
					   const struct diff_filespec *a,
					   const struct diff_filespec *b,
					   const char *branch1,
					   const char *branch2)
{
	struct merge_file_info result;
	result.merge = 0;
	result.clean = 1;

	if ((S_IFMT & a->mode) != (S_IFMT & b->mode)) {
		result.clean = 0;
		if (S_ISREG(a->mode)) {
			result.mode = a->mode;
			oidcpy(&result.oid, &a->oid);
		} else {
			result.mode = b->mode;
			oidcpy(&result.oid, &b->oid);
		}
	} else {
		if (!oid_eq(&a->oid, &one->oid) && !oid_eq(&b->oid, &one->oid))
			result.merge = 1;

		/*
		 * Merge modes
		 */
		if (a->mode == b->mode || a->mode == one->mode)
			result.mode = b->mode;
		else {
			result.mode = a->mode;
			if (b->mode != one->mode) {
				result.clean = 0;
				result.merge = 1;
			}
		}

		if (oid_eq(&a->oid, &b->oid) || oid_eq(&a->oid, &one->oid))
			oidcpy(&result.oid, &b->oid);
		else if (oid_eq(&b->oid, &one->oid))
			oidcpy(&result.oid, &a->oid);
		else if (S_ISREG(a->mode)) {
			mmbuffer_t result_buf;
			int merge_status;

			merge_status = merge_3way(o, &result_buf, one, a, b,
						  branch1, branch2);

			if ((merge_status < 0) || !result_buf.ptr)
				die(_("Failed to execute internal merge"));

			if (write_sha1_file(result_buf.ptr, result_buf.size,
					    blob_type, result.oid.hash))
				die(_("Unable to add %s to database"),
				    a->path);

			free(result_buf.ptr);
			result.clean = (merge_status == 0);
		} else if (S_ISGITLINK(a->mode)) {
			result.clean = merge_submodule(result.oid.hash,
						       one->path,
						       one->oid.hash,
						       a->oid.hash,
						       b->oid.hash,
						       !o->call_depth);
		} else if (S_ISLNK(a->mode)) {
			oidcpy(&result.oid, &a->oid);

			if (!oid_eq(&a->oid, &b->oid))
				result.clean = 0;
		} else {
			die(_("unsupported object type in the tree"));
		}
	}

	return result;
}

static struct merge_file_info
merge_file_special_markers(struct merge_options *o,
			   const struct diff_filespec *one,
			   const struct diff_filespec *a,
			   const struct diff_filespec *b,
			   const char *branch1,
			   const char *filename1,
			   const char *branch2,
			   const char *filename2)
{
	char *side1 = NULL;
	char *side2 = NULL;
	struct merge_file_info mfi;

	if (filename1)
		side1 = xstrfmt("%s:%s", branch1, filename1);
	if (filename2)
		side2 = xstrfmt("%s:%s", branch2, filename2);

	mfi = merge_file_1(o, one, a, b,
			   side1 ? side1 : branch1, side2 ? side2 : branch2);
	free(side1);
	free(side2);
	return mfi;
}

static struct merge_file_info merge_file_one(struct merge_options *o,
					 const char *path,
					 const struct object_id *o_oid, int o_mode,
					 const struct object_id *a_oid, int a_mode,
					 const struct object_id *b_oid, int b_mode,
					 const char *branch1,
					 const char *branch2)
{
	struct diff_filespec one, a, b;

	one.path = a.path = b.path = (char *)path;
	oidcpy(&one.oid, o_oid);
	one.mode = o_mode;
	oidcpy(&a.oid, a_oid);
	a.mode = a_mode;
	oidcpy(&b.oid, b_oid);
	b.mode = b_mode;
	return merge_file_1(o, &one, &a, &b, branch1, branch2);
}

static void handle_change_delete(struct merge_options *o,
				 const char *path,
				 const struct object_id *o_oid, int o_mode,
				 const struct object_id *a_oid, int a_mode,
				 const struct object_id *b_oid, int b_mode,
				 const char *change, const char *change_past)
{
	char *renamed = NULL;
	if (dir_in_way(path, !o->call_depth)) {
		renamed = unique_path(o, path, a_oid ? o->branch1 : o->branch2);
	}

	if (o->call_depth) {
		/*
		 * We cannot arbitrarily accept either a_sha or b_sha as
		 * correct; since there is no true "middle point" between
		 * them, simply reuse the base version for virtual merge base.
		 */
		remove_file_from_cache(path);
		update_file(o, 0, o_oid, o_mode, renamed ? renamed : path);
	} else if (!a_oid) {
		if (!renamed) {
			output(o, 1, _("CONFLICT (%s/delete): %s deleted in %s "
			       "and %s in %s. Version %s of %s left in tree."),
			       change, path, o->branch1, change_past,
			       o->branch2, o->branch2, path);
			update_file(o, 0, b_oid, b_mode, path);
		} else {
			output(o, 1, _("CONFLICT (%s/delete): %s deleted in %s "
			       "and %s in %s. Version %s of %s left in tree at %s."),
			       change, path, o->branch1, change_past,
			       o->branch2, o->branch2, path, renamed);
			update_file(o, 0, b_oid, b_mode, renamed);
		}
	} else {
		if (!renamed) {
			output(o, 1, _("CONFLICT (%s/delete): %s deleted in %s "
			       "and %s in %s. Version %s of %s left in tree."),
			       change, path, o->branch2, change_past,
			       o->branch1, o->branch1, path);
		} else {
			output(o, 1, _("CONFLICT (%s/delete): %s deleted in %s "
			       "and %s in %s. Version %s of %s left in tree at %s."),
			       change, path, o->branch2, change_past,
			       o->branch1, o->branch1, path, renamed);
			update_file(o, 0, a_oid, a_mode, renamed);
		}
		/*
		 * No need to call update_file() on path when !renamed, since
		 * that would needlessly touch path.  We could call
		 * update_file_flags() with update_cache=0 and update_wd=0,
		 * but that's a no-op.
		 */
	}
	free(renamed);
}

static void conflict_rename_delete(struct merge_options *o,
				   struct diff_filepair *pair,
				   const char *rename_branch,
				   const char *other_branch)
{
	const struct diff_filespec *orig = pair->one;
	const struct diff_filespec *dest = pair->two;
	const struct object_id *a_oid = NULL;
	const struct object_id *b_oid = NULL;
	int a_mode = 0;
	int b_mode = 0;

	if (rename_branch == o->branch1) {
		a_oid = &dest->oid;
		a_mode = dest->mode;
	} else {
		b_oid = &dest->oid;
		b_mode = dest->mode;
	}

	handle_change_delete(o,
			     o->call_depth ? orig->path : dest->path,
			     &orig->oid, orig->mode,
			     a_oid, a_mode,
			     b_oid, b_mode,
			     _("rename"), _("renamed"));

	if (o->call_depth) {
		remove_file_from_cache(dest->path);
	} else {
		update_stages(dest->path, NULL,
			      rename_branch == o->branch1 ? dest : NULL,
			      rename_branch == o->branch1 ? NULL : dest);
	}

}

static struct diff_filespec *filespec_from_entry(struct diff_filespec *target,
						 struct stage_data *entry,
						 int stage)
{
	struct object_id *oid = &entry->stages[stage].oid;
	unsigned mode = entry->stages[stage].mode;
	if (mode == 0 || is_null_oid(oid))
		return NULL;
	oidcpy(&target->oid, oid);
	target->mode = mode;
	return target;
}

static void handle_file(struct merge_options *o,
			struct diff_filespec *rename,
			int stage,
			struct rename_conflict_info *ci)
{
	char *dst_name = rename->path;
	struct stage_data *dst_entry;
	const char *cur_branch, *other_branch;
	struct diff_filespec other;
	struct diff_filespec *add;

	if (stage == 2) {
		dst_entry = ci->dst_entry1;
		cur_branch = ci->branch1;
		other_branch = ci->branch2;
	} else {
		dst_entry = ci->dst_entry2;
		cur_branch = ci->branch2;
		other_branch = ci->branch1;
	}

	add = filespec_from_entry(&other, dst_entry, stage ^ 1);
	if (add) {
		char *add_name = unique_path(o, rename->path, other_branch);
		update_file(o, 0, &add->oid, add->mode, add_name);

		remove_file(o, 0, rename->path, 0);
		dst_name = unique_path(o, rename->path, cur_branch);
	} else {
		if (dir_in_way(rename->path, !o->call_depth)) {
			dst_name = unique_path(o, rename->path, cur_branch);
			output(o, 1, _("%s is a directory in %s adding as %s instead"),
			       rename->path, other_branch, dst_name);
		}
	}
	update_file(o, 0, &rename->oid, rename->mode, dst_name);
	if (stage == 2)
		update_stages(rename->path, NULL, rename, add);
	else
		update_stages(rename->path, NULL, add, rename);

	if (dst_name != rename->path)
		free(dst_name);
}

static void conflict_rename_rename_1to2(struct merge_options *o,
					struct rename_conflict_info *ci)
{
	/* One file was renamed in both branches, but to different names. */
	struct diff_filespec *one = ci->pair1->one;
	struct diff_filespec *a = ci->pair1->two;
	struct diff_filespec *b = ci->pair2->two;

	output(o, 1, _("CONFLICT (rename/rename): "
	       "Rename \"%s\"->\"%s\" in branch \"%s\" "
	       "rename \"%s\"->\"%s\" in \"%s\"%s"),
	       one->path, a->path, ci->branch1,
	       one->path, b->path, ci->branch2,
	       o->call_depth ? _(" (left unresolved)") : "");
	if (o->call_depth) {
		struct merge_file_info mfi;
		struct diff_filespec other;
		struct diff_filespec *add;
		mfi = merge_file_one(o, one->path,
				 &one->oid, one->mode,
				 &a->oid, a->mode,
				 &b->oid, b->mode,
				 ci->branch1, ci->branch2);
		/*
		 * FIXME: For rename/add-source conflicts (if we could detect
		 * such), this is wrong.  We should instead find a unique
		 * pathname and then either rename the add-source file to that
		 * unique path, or use that unique path instead of src here.
		 */
		update_file(o, 0, &mfi.oid, mfi.mode, one->path);

		/*
		 * Above, we put the merged content at the merge-base's
		 * path.  Now we usually need to delete both a->path and
		 * b->path.  However, the rename on each side of the merge
		 * could also be involved in a rename/add conflict.  In
		 * such cases, we should keep the added file around,
		 * resolving the conflict at that path in its favor.
		 */
		add = filespec_from_entry(&other, ci->dst_entry1, 2 ^ 1);
		if (add)
			update_file(o, 0, &add->oid, add->mode, a->path);
		else
			remove_file_from_cache(a->path);
		add = filespec_from_entry(&other, ci->dst_entry2, 3 ^ 1);
		if (add)
			update_file(o, 0, &add->oid, add->mode, b->path);
		else
			remove_file_from_cache(b->path);
	} else {
		handle_file(o, a, 2, ci);
		handle_file(o, b, 3, ci);
	}
}

static void conflict_rename_rename_2to1(struct merge_options *o,
					struct rename_conflict_info *ci)
{
	/* Two files, a & b, were renamed to the same thing, c. */
	struct diff_filespec *a = ci->pair1->one;
	struct diff_filespec *b = ci->pair2->one;
	struct diff_filespec *c1 = ci->pair1->two;
	struct diff_filespec *c2 = ci->pair2->two;
	char *path = c1->path; /* == c2->path */
	struct merge_file_info mfi_c1;
	struct merge_file_info mfi_c2;

	output(o, 1, _("CONFLICT (rename/rename): "
	       "Rename %s->%s in %s. "
	       "Rename %s->%s in %s"),
	       a->path, c1->path, ci->branch1,
	       b->path, c2->path, ci->branch2);

	remove_file(o, 1, a->path, o->call_depth || would_lose_untracked(a->path));
	remove_file(o, 1, b->path, o->call_depth || would_lose_untracked(b->path));

	mfi_c1 = merge_file_special_markers(o, a, c1, &ci->ren1_other,
					    o->branch1, c1->path,
					    o->branch2, ci->ren1_other.path);
	mfi_c2 = merge_file_special_markers(o, b, &ci->ren2_other, c2,
					    o->branch1, ci->ren2_other.path,
					    o->branch2, c2->path);

	if (o->call_depth) {
		/*
		 * If mfi_c1.clean && mfi_c2.clean, then it might make
		 * sense to do a two-way merge of those results.  But, I
		 * think in all cases, it makes sense to have the virtual
		 * merge base just undo the renames; they can be detected
		 * again later for the non-recursive merge.
		 */
		remove_file(o, 0, path, 0);
		update_file(o, 0, &mfi_c1.oid, mfi_c1.mode, a->path);
		update_file(o, 0, &mfi_c2.oid, mfi_c2.mode, b->path);
	} else {
		char *new_path1 = unique_path(o, path, ci->branch1);
		char *new_path2 = unique_path(o, path, ci->branch2);
		output(o, 1, _("Renaming %s to %s and %s to %s instead"),
		       a->path, new_path1, b->path, new_path2);
		remove_file(o, 0, path, 0);
		update_file(o, 0, &mfi_c1.oid, mfi_c1.mode, new_path1);
		update_file(o, 0, &mfi_c2.oid, mfi_c2.mode, new_path2);
		free(new_path2);
		free(new_path1);
	}
}

static int process_renames(struct merge_options *o,
			   struct string_list *a_renames,
			   struct string_list *b_renames)
{
	int clean_merge = 1, i, j;
	struct string_list a_by_dst = STRING_LIST_INIT_NODUP;
	struct string_list b_by_dst = STRING_LIST_INIT_NODUP;
	const struct rename *sre;

	for (i = 0; i < a_renames->nr; i++) {
		sre = a_renames->items[i].util;
		string_list_insert(&a_by_dst, sre->pair->two->path)->util
			= (void *)sre;
	}
	for (i = 0; i < b_renames->nr; i++) {
		sre = b_renames->items[i].util;
		string_list_insert(&b_by_dst, sre->pair->two->path)->util
			= (void *)sre;
	}

	for (i = 0, j = 0; i < a_renames->nr || j < b_renames->nr;) {
		struct string_list *renames1, *renames2Dst;
		struct rename *ren1 = NULL, *ren2 = NULL;
		const char *branch1, *branch2;
		const char *ren1_src, *ren1_dst;
		struct string_list_item *lookup;

		if (i >= a_renames->nr) {
			ren2 = b_renames->items[j++].util;
		} else if (j >= b_renames->nr) {
			ren1 = a_renames->items[i++].util;
		} else {
			int compare = strcmp(a_renames->items[i].string,
					     b_renames->items[j].string);
			if (compare <= 0)
				ren1 = a_renames->items[i++].util;
			if (compare >= 0)
				ren2 = b_renames->items[j++].util;
		}

		/* TODO: refactor, so that 1/2 are not needed */
		if (ren1) {
			renames1 = a_renames;
			renames2Dst = &b_by_dst;
			branch1 = o->branch1;
			branch2 = o->branch2;
		} else {
			struct rename *tmp;
			renames1 = b_renames;
			renames2Dst = &a_by_dst;
			branch1 = o->branch2;
			branch2 = o->branch1;
			tmp = ren2;
			ren2 = ren1;
			ren1 = tmp;
		}

		if (ren1->processed)
			continue;
		ren1->processed = 1;
		ren1->dst_entry->processed = 1;
		/* BUG: We should only mark src_entry as processed if we
		 * are not dealing with a rename + add-source case.
		 */
		ren1->src_entry->processed = 1;

		ren1_src = ren1->pair->one->path;
		ren1_dst = ren1->pair->two->path;

		if (ren2) {
			/* One file renamed on both sides */
			const char *ren2_src = ren2->pair->one->path;
			const char *ren2_dst = ren2->pair->two->path;
			enum rename_type rename_type;
			if (strcmp(ren1_src, ren2_src) != 0)
				die("ren1_src != ren2_src");
			ren2->dst_entry->processed = 1;
			ren2->processed = 1;
			if (strcmp(ren1_dst, ren2_dst) != 0) {
				rename_type = RENAME_ONE_FILE_TO_TWO;
				clean_merge = 0;
			} else {
				rename_type = RENAME_ONE_FILE_TO_ONE;
				/* BUG: We should only remove ren1_src in
				 * the base stage (think of rename +
				 * add-source cases).
				 */
				remove_file(o, 1, ren1_src, 1);
				update_entry(ren1->dst_entry,
					     ren1->pair->one,
					     ren1->pair->two,
					     ren2->pair->two);
			}
			setup_rename_conflict_info(rename_type,
						   ren1->pair,
						   ren2->pair,
						   branch1,
						   branch2,
						   ren1->dst_entry,
						   ren2->dst_entry,
						   o,
						   NULL,
						   NULL);
		} else if ((lookup = string_list_lookup(renames2Dst, ren1_dst))) {
			/* Two different files renamed to the same thing */
			char *ren2_dst;
			ren2 = lookup->util;
			ren2_dst = ren2->pair->two->path;
			if (strcmp(ren1_dst, ren2_dst) != 0)
				die("ren1_dst != ren2_dst");

			clean_merge = 0;
			ren2->processed = 1;
			/*
			 * BUG: We should only mark src_entry as processed
			 * if we are not dealing with a rename + add-source
			 * case.
			 */
			ren2->src_entry->processed = 1;

			setup_rename_conflict_info(RENAME_TWO_FILES_TO_ONE,
						   ren1->pair,
						   ren2->pair,
						   branch1,
						   branch2,
						   ren1->dst_entry,
						   ren2->dst_entry,
						   o,
						   ren1->src_entry,
						   ren2->src_entry);

		} else {
			/* Renamed in 1, maybe changed in 2 */
			/* we only use sha1 and mode of these */
			struct diff_filespec src_other, dst_other;
			int try_merge;

			/*
			 * unpack_trees loads entries from common-commit
			 * into stage 1, from head-commit into stage 2, and
			 * from merge-commit into stage 3.  We keep track
			 * of which side corresponds to the rename.
			 */
			int renamed_stage = a_renames == renames1 ? 2 : 3;
			int other_stage =   a_renames == renames1 ? 3 : 2;

			/* BUG: We should only remove ren1_src in the base
			 * stage and in other_stage (think of rename +
			 * add-source case).
			 */
			remove_file(o, 1, ren1_src,
				    renamed_stage == 2 || !was_tracked(ren1_src));

			oidcpy(&src_other.oid,
			       &ren1->src_entry->stages[other_stage].oid);
			src_other.mode = ren1->src_entry->stages[other_stage].mode;
			oidcpy(&dst_other.oid,
			       &ren1->dst_entry->stages[other_stage].oid);
			dst_other.mode = ren1->dst_entry->stages[other_stage].mode;
			try_merge = 0;

			if (oid_eq(&src_other.oid, &null_oid)) {
				setup_rename_conflict_info(RENAME_DELETE,
							   ren1->pair,
							   NULL,
							   branch1,
							   branch2,
							   ren1->dst_entry,
							   NULL,
							   o,
							   NULL,
							   NULL);
			} else if ((dst_other.mode == ren1->pair->two->mode) &&
				   oid_eq(&dst_other.oid, &ren1->pair->two->oid)) {
				/*
				 * Added file on the other side identical to
				 * the file being renamed: clean merge.
				 * Also, there is no need to overwrite the
				 * file already in the working copy, so call
				 * update_file_flags() instead of
				 * update_file().
				 */
				update_file_flags(o,
						  &ren1->pair->two->oid,
						  ren1->pair->two->mode,
						  ren1_dst,
						  1, /* update_cache */
						  0  /* update_wd    */);
			} else if (!oid_eq(&dst_other.oid, &null_oid)) {
				clean_merge = 0;
				try_merge = 1;
				output(o, 1, _("CONFLICT (rename/add): Rename %s->%s in %s. "
				       "%s added in %s"),
				       ren1_src, ren1_dst, branch1,
				       ren1_dst, branch2);
				if (o->call_depth) {
					struct merge_file_info mfi;
					mfi = merge_file_one(o, ren1_dst, &null_oid, 0,
							 &ren1->pair->two->oid,
							 ren1->pair->two->mode,
							 &dst_other.oid,
							 dst_other.mode,
							 branch1, branch2);
					output(o, 1, _("Adding merged %s"), ren1_dst);
					update_file(o, 0, &mfi.oid,
						    mfi.mode, ren1_dst);
					try_merge = 0;
				} else {
					char *new_path = unique_path(o, ren1_dst, branch2);
					output(o, 1, _("Adding as %s instead"), new_path);
					update_file(o, 0, &dst_other.oid,
						    dst_other.mode, new_path);
					free(new_path);
				}
			} else
				try_merge = 1;

			if (try_merge) {
				struct diff_filespec *one, *a, *b;
				src_other.path = (char *)ren1_src;

				one = ren1->pair->one;
				if (a_renames == renames1) {
					a = ren1->pair->two;
					b = &src_other;
				} else {
					b = ren1->pair->two;
					a = &src_other;
				}
				update_entry(ren1->dst_entry, one, a, b);
				setup_rename_conflict_info(RENAME_NORMAL,
							   ren1->pair,
							   NULL,
							   branch1,
							   NULL,
							   ren1->dst_entry,
							   NULL,
							   o,
							   NULL,
							   NULL);
			}
		}
	}
	string_list_clear(&a_by_dst, 0);
	string_list_clear(&b_by_dst, 0);

	return clean_merge;
}

static struct object_id *stage_oid(const struct object_id *oid, unsigned mode)
{
	return (is_null_oid(oid) || mode == 0) ? NULL: (struct object_id *)oid;
}

static int read_oid_strbuf(const struct object_id *oid, struct strbuf *dst)
{
	void *buf;
	enum object_type type;
	unsigned long size;
	buf = read_sha1_file(oid->hash, &type, &size);
	if (!buf)
		return error(_("cannot read object %s"), oid_to_hex(oid));
	if (type != OBJ_BLOB) {
		free(buf);
		return error(_("object %s is not a blob"), oid_to_hex(oid));
	}
	strbuf_attach(dst, buf, size, size + 1);
	return 0;
}

static int blob_unchanged(const struct object_id *o_oid,
			  unsigned o_mode,
			  const struct object_id *a_oid,
			  unsigned a_mode,
			  int renormalize, const char *path)
{
	struct strbuf o = STRBUF_INIT;
	struct strbuf a = STRBUF_INIT;
	int ret = 0; /* assume changed for safety */

	if (a_mode != o_mode)
		return 0;
	if (oid_eq(o_oid, a_oid))
		return 1;
	if (!renormalize)
		return 0;

	assert(o_oid && a_oid);
	if (read_oid_strbuf(o_oid, &o) || read_oid_strbuf(a_oid, &a))
		goto error_return;
	/*
	 * Note: binary | is used so that both renormalizations are
	 * performed.  Comparison can be skipped if both files are
	 * unchanged since their sha1s have already been compared.
	 */
	if (renormalize_buffer(path, o.buf, o.len, &o) |
	    renormalize_buffer(path, a.buf, a.len, &a))
		ret = (o.len == a.len && !memcmp(o.buf, a.buf, o.len));

error_return:
	strbuf_release(&o);
	strbuf_release(&a);
	return ret;
}

static void handle_modify_delete(struct merge_options *o,
				 const char *path,
				 struct object_id *o_oid, int o_mode,
				 struct object_id *a_oid, int a_mode,
				 struct object_id *b_oid, int b_mode)
{
	handle_change_delete(o,
			     path,
			     o_oid, o_mode,
			     a_oid, a_mode,
			     b_oid, b_mode,
			     _("modify"), _("modified"));
}

static int merge_content(struct merge_options *o,
			 const char *path,
			 struct object_id *o_oid, int o_mode,
			 struct object_id *a_oid, int a_mode,
			 struct object_id *b_oid, int b_mode,
			 struct rename_conflict_info *rename_conflict_info)
{
	const char *reason = _("content");
	const char *path1 = NULL, *path2 = NULL;
	struct merge_file_info mfi;
	struct diff_filespec one, a, b;
	unsigned df_conflict_remains = 0;

	if (!o_oid) {
		reason = _("add/add");
		o_oid = (struct object_id *)&null_oid;
	}
	one.path = a.path = b.path = (char *)path;
	oidcpy(&one.oid, o_oid);
	one.mode = o_mode;
	oidcpy(&a.oid, a_oid);
	a.mode = a_mode;
	oidcpy(&b.oid, b_oid);
	b.mode = b_mode;

	if (rename_conflict_info) {
		struct diff_filepair *pair1 = rename_conflict_info->pair1;

		path1 = (o->branch1 == rename_conflict_info->branch1) ?
			pair1->two->path : pair1->one->path;
		/* If rename_conflict_info->pair2 != NULL, we are in
		 * RENAME_ONE_FILE_TO_ONE case.  Otherwise, we have a
		 * normal rename.
		 */
		path2 = (rename_conflict_info->pair2 ||
			 o->branch2 == rename_conflict_info->branch1) ?
			pair1->two->path : pair1->one->path;

		if (dir_in_way(path, !o->call_depth))
			df_conflict_remains = 1;
	}
	mfi = merge_file_special_markers(o, &one, &a, &b,
					 o->branch1, path1,
					 o->branch2, path2);

	if (mfi.clean && !df_conflict_remains &&
	    oid_eq(&mfi.oid, a_oid) && mfi.mode == a_mode) {
		int path_renamed_outside_HEAD;
		output(o, 3, _("Skipped %s (merged same as existing)"), path);
		/*
		 * The content merge resulted in the same file contents we
		 * already had.  We can return early if those file contents
		 * are recorded at the correct path (which may not be true
		 * if the merge involves a rename).
		 */
		path_renamed_outside_HEAD = !path2 || !strcmp(path, path2);
		if (!path_renamed_outside_HEAD) {
			add_cacheinfo(mfi.mode, &mfi.oid, path,
				      0, (!o->call_depth), 0);
			return mfi.clean;
		}
	} else
		output(o, 2, _("Auto-merging %s"), path);

	if (!mfi.clean) {
		if (S_ISGITLINK(mfi.mode))
			reason = _("submodule");
		output(o, 1, _("CONFLICT (%s): Merge conflict in %s"),
				reason, path);
		if (rename_conflict_info && !df_conflict_remains)
			update_stages(path, &one, &a, &b);
	}

	if (df_conflict_remains) {
		char *new_path;
		if (o->call_depth) {
			remove_file_from_cache(path);
		} else {
			if (!mfi.clean)
				update_stages(path, &one, &a, &b);
			else {
				int file_from_stage2 = was_tracked(path);
				struct diff_filespec merged;
				oidcpy(&merged.oid, &mfi.oid);
				merged.mode = mfi.mode;

				update_stages(path, NULL,
					      file_from_stage2 ? &merged : NULL,
					      file_from_stage2 ? NULL : &merged);
			}

		}
		new_path = unique_path(o, path, rename_conflict_info->branch1);
		output(o, 1, _("Adding as %s instead"), new_path);
		update_file(o, 0, &mfi.oid, mfi.mode, new_path);
		free(new_path);
		mfi.clean = 0;
	} else {
		update_file(o, mfi.clean, &mfi.oid, mfi.mode, path);
	}
	return mfi.clean;

}

/* Per entry merge function */
static int process_entry(struct merge_options *o,
			 const char *path, struct stage_data *entry)
{
	int clean_merge = 1;
	int normalize = o->renormalize;
	unsigned o_mode = entry->stages[1].mode;
	unsigned a_mode = entry->stages[2].mode;
	unsigned b_mode = entry->stages[3].mode;
	struct object_id *o_oid = stage_oid(&entry->stages[1].oid, o_mode);
	struct object_id *a_oid = stage_oid(&entry->stages[2].oid, a_mode);
	struct object_id *b_oid = stage_oid(&entry->stages[3].oid, b_mode);

	entry->processed = 1;
	if (entry->rename_conflict_info) {
		struct rename_conflict_info *conflict_info = entry->rename_conflict_info;
		switch (conflict_info->rename_type) {
		case RENAME_NORMAL:
		case RENAME_ONE_FILE_TO_ONE:
			clean_merge = merge_content(o, path,
						    o_oid, o_mode, a_oid, a_mode, b_oid, b_mode,
						    conflict_info);
			break;
		case RENAME_DELETE:
			clean_merge = 0;
			conflict_rename_delete(o, conflict_info->pair1,
					       conflict_info->branch1,
					       conflict_info->branch2);
			break;
		case RENAME_ONE_FILE_TO_TWO:
			clean_merge = 0;
			conflict_rename_rename_1to2(o, conflict_info);
			break;
		case RENAME_TWO_FILES_TO_ONE:
			clean_merge = 0;
			conflict_rename_rename_2to1(o, conflict_info);
			break;
		default:
			entry->processed = 0;
			break;
		}
	} else if (o_oid && (!a_oid || !b_oid)) {
		/* Case A: Deleted in one */
		if ((!a_oid && !b_oid) ||
		    (!b_oid && blob_unchanged(o_oid, o_mode, a_oid, a_mode, normalize, path)) ||
		    (!a_oid && blob_unchanged(o_oid, o_mode, b_oid, b_mode, normalize, path))) {
			/* Deleted in both or deleted in one and
			 * unchanged in the other */
			if (a_oid)
				output(o, 2, _("Removing %s"), path);
			/* do not touch working file if it did not exist */
			remove_file(o, 1, path, !a_oid);
		} else {
			/* Modify/delete; deleted side may have put a directory in the way */
			clean_merge = 0;
			handle_modify_delete(o, path, o_oid, o_mode,
					     a_oid, a_mode, b_oid, b_mode);
		}
	} else if ((!o_oid && a_oid && !b_oid) ||
		   (!o_oid && !a_oid && b_oid)) {
		/* Case B: Added in one. */
		/* [nothing|directory] -> ([nothing|directory], file) */

		const char *add_branch;
		const char *other_branch;
		unsigned mode;
		const struct object_id *oid;
		const char *conf;

		if (a_oid) {
			add_branch = o->branch1;
			other_branch = o->branch2;
			mode = a_mode;
			oid = a_oid;
			conf = _("file/directory");
		} else {
			add_branch = o->branch2;
			other_branch = o->branch1;
			mode = b_mode;
			oid = b_oid;
			conf = _("directory/file");
		}
		if (dir_in_way(path, !o->call_depth)) {
			char *new_path = unique_path(o, path, add_branch);
			clean_merge = 0;
			output(o, 1, _("CONFLICT (%s): There is a directory with name %s in %s. "
			       "Adding %s as %s"),
			       conf, path, other_branch, path, new_path);
			update_file(o, 0, oid, mode, new_path);
			if (o->call_depth)
				remove_file_from_cache(path);
			free(new_path);
		} else {
			output(o, 2, _("Adding %s"), path);
			/* do not overwrite file if already present */
			update_file_flags(o, oid, mode, path, 1, !a_oid);
		}
	} else if (a_oid && b_oid) {
		/* Case C: Added in both (check for same permissions) and */
		/* case D: Modified in both, but differently. */
		clean_merge = merge_content(o, path,
					    o_oid, o_mode, a_oid, a_mode, b_oid, b_mode,
					    NULL);
	} else if (!o_oid && !a_oid && !b_oid) {
		/*
		 * this entry was deleted altogether. a_mode == 0 means
		 * we had that path and want to actively remove it.
		 */
		remove_file(o, 1, path, !a_mode);
	} else
		die(_("Fatal merge failure, shouldn't happen."));

	return clean_merge;
}

int merge_trees(struct merge_options *o,
		struct tree *head,
		struct tree *merge,
		struct tree *common,
		struct tree **result)
{
	int code, clean;

	if (o->subtree_shift) {
		merge = shift_tree_object(head, merge, o->subtree_shift);
		common = shift_tree_object(head, common, o->subtree_shift);
	}

	if (oid_eq(&common->object.oid, &merge->object.oid)) {
		output(o, 0, _("Already up-to-date!"));
		*result = head;
		return 1;
	}

	code = git_merge_trees(o->call_depth, common, head, merge);

	if (code != 0) {
		if (show(o, 4) || o->call_depth)
			die(_("merging of trees %s and %s failed"),
			    oid_to_hex(&head->object.oid),
			    oid_to_hex(&merge->object.oid));
		else
			exit(128);
	}

	if (unmerged_cache()) {
		struct string_list *entries, *re_head, *re_merge;
		int i;
		string_list_clear(&o->current_file_set, 1);
		string_list_clear(&o->current_directory_set, 1);
		get_files_dirs(o, head);
		get_files_dirs(o, merge);

		entries = get_unmerged();
		record_df_conflict_files(o, entries);
		re_head  = get_renames(o, head, common, head, merge, entries);
		re_merge = get_renames(o, merge, common, head, merge, entries);
		clean = process_renames(o, re_head, re_merge);
		for (i = entries->nr-1; 0 <= i; i--) {
			const char *path = entries->items[i].string;
			struct stage_data *e = entries->items[i].util;
			if (!e->processed
				&& !process_entry(o, path, e))
				clean = 0;
		}
		for (i = 0; i < entries->nr; i++) {
			struct stage_data *e = entries->items[i].util;
			if (!e->processed)
				die(_("Unprocessed path??? %s"),
				    entries->items[i].string);
		}

		string_list_clear(re_merge, 0);
		string_list_clear(re_head, 0);
		string_list_clear(entries, 1);

		free(re_merge);
		free(re_head);
		free(entries);
	}
	else
		clean = 1;

	if (o->call_depth)
		*result = write_tree_from_memory(o);

	return clean;
}

static struct commit_list *reverse_commit_list(struct commit_list *list)
{
	struct commit_list *next = NULL, *current, *backup;
	for (current = list; current; current = backup) {
		backup = current->next;
		current->next = next;
		next = current;
	}
	return next;
}

/*
 * Merge the commits h1 and h2, return the resulting virtual
 * commit object and a flag indicating the cleanness of the merge.
 */
int merge_recursive(struct merge_options *o,
		    struct commit *h1,
		    struct commit *h2,
		    struct commit_list *ca,
		    struct commit **result)
{
	struct commit_list *iter;
	struct commit *merged_common_ancestors;
	struct tree *mrtree = mrtree;
	int clean;

	if (show(o, 4)) {
		output(o, 4, _("Merging:"));
		output_commit_title(o, h1);
		output_commit_title(o, h2);
	}

	if (!ca) {
		ca = get_merge_bases(h1, h2);
		ca = reverse_commit_list(ca);
	}

	if (show(o, 5)) {
		unsigned cnt = commit_list_count(ca);

		output(o, 5, Q_("found %u common ancestor:",
				"found %u common ancestors:", cnt), cnt);
		for (iter = ca; iter; iter = iter->next)
			output_commit_title(o, iter->item);
	}

	merged_common_ancestors = pop_commit(&ca);
	if (merged_common_ancestors == NULL) {
		/* if there is no common ancestor, use an empty tree */
		struct tree *tree;

		tree = lookup_tree(EMPTY_TREE_SHA1_BIN);
		merged_common_ancestors = make_virtual_commit(tree, "ancestor");
	}

	for (iter = ca; iter; iter = iter->next) {
		const char *saved_b1, *saved_b2;
		o->call_depth++;
		/*
		 * When the merge fails, the result contains files
		 * with conflict markers. The cleanness flag is
		 * ignored, it was never actually used, as result of
		 * merge_trees has always overwritten it: the committed
		 * "conflicts" were already resolved.
		 */
		discard_cache();
		saved_b1 = o->branch1;
		saved_b2 = o->branch2;
		o->branch1 = "Temporary merge branch 1";
		o->branch2 = "Temporary merge branch 2";
		merge_recursive(o, merged_common_ancestors, iter->item,
				NULL, &merged_common_ancestors);
		o->branch1 = saved_b1;
		o->branch2 = saved_b2;
		o->call_depth--;

		if (!merged_common_ancestors)
			die(_("merge returned no commit"));
	}

	discard_cache();
	if (!o->call_depth)
		read_cache();

	o->ancestor = "merged common ancestors";
	clean = merge_trees(o, h1->tree, h2->tree, merged_common_ancestors->tree,
			    &mrtree);

	if (o->call_depth) {
		*result = make_virtual_commit(mrtree, "merged tree");
		commit_list_insert(h1, &(*result)->parents);
		commit_list_insert(h2, &(*result)->parents->next);
	}
	flush_output(o);
	if (show(o, 2))
		diff_warn_rename_limit("merge.renamelimit",
				       o->needed_rename_limit, 0);
	return clean;
}

static struct commit *get_ref(const struct object_id *oid, const char *name)
{
	struct object *object;

	object = deref_tag(parse_object(oid->hash), name, strlen(name));
	if (!object)
		return NULL;
	if (object->type == OBJ_TREE)
		return make_virtual_commit((struct tree*)object, name);
	if (object->type != OBJ_COMMIT)
		return NULL;
	if (parse_commit((struct commit *)object))
		return NULL;
	return (struct commit *)object;
}

int merge_recursive_generic(struct merge_options *o,
			    const struct object_id *head,
			    const struct object_id *merge,
			    int num_base_list,
			    const struct object_id **base_list,
			    struct commit **result)
{
	int clean;
	struct lock_file *lock = xcalloc(1, sizeof(struct lock_file));
	struct commit *head_commit = get_ref(head, o->branch1);
	struct commit *next_commit = get_ref(merge, o->branch2);
	struct commit_list *ca = NULL;

	if (base_list) {
		int i;
		for (i = 0; i < num_base_list; ++i) {
			struct commit *base;
			if (!(base = get_ref(base_list[i], oid_to_hex(base_list[i]))))
				return error(_("Could not parse object '%s'"),
					oid_to_hex(base_list[i]));
			commit_list_insert(base, &ca);
		}
	}

	hold_locked_index(lock, 1);
	clean = merge_recursive(o, head_commit, next_commit, ca,
			result);
	if (active_cache_changed &&
	    write_locked_index(&the_index, lock, COMMIT_LOCK))
		return error(_("Unable to write index."));

	return clean ? 0 : 1;
}

static void merge_recursive_config(struct merge_options *o)
{
	git_config_get_int("merge.verbosity", &o->verbosity);
	git_config_get_int("diff.renamelimit", &o->diff_rename_limit);
	git_config_get_int("merge.renamelimit", &o->merge_rename_limit);
	git_config(git_xmerge_config, NULL);
}

void init_merge_options(struct merge_options *o)
{
	memset(o, 0, sizeof(struct merge_options));
	o->verbosity = 2;
	o->buffer_output = 1;
	o->diff_rename_limit = -1;
	o->merge_rename_limit = -1;
	o->renormalize = 0;
	o->detect_rename = 1;
	merge_recursive_config(o);
	if (getenv("GIT_MERGE_VERBOSITY"))
		o->verbosity =
			strtol(getenv("GIT_MERGE_VERBOSITY"), NULL, 10);
	if (o->verbosity >= 5)
		o->buffer_output = 0;
	strbuf_init(&o->obuf, 0);
	string_list_init(&o->current_file_set, 1);
	string_list_init(&o->current_directory_set, 1);
	string_list_init(&o->df_conflict_file_set, 1);
}

int parse_merge_opt(struct merge_options *o, const char *s)
{
	const char *arg;

	if (!s || !*s)
		return -1;
	if (!strcmp(s, "ours"))
		o->recursive_variant = MERGE_RECURSIVE_OURS;
	else if (!strcmp(s, "theirs"))
		o->recursive_variant = MERGE_RECURSIVE_THEIRS;
	else if (!strcmp(s, "subtree"))
		o->subtree_shift = "";
	else if (skip_prefix(s, "subtree=", &arg))
		o->subtree_shift = arg;
	else if (!strcmp(s, "patience"))
		o->xdl_opts = DIFF_WITH_ALG(o, PATIENCE_DIFF);
	else if (!strcmp(s, "histogram"))
		o->xdl_opts = DIFF_WITH_ALG(o, HISTOGRAM_DIFF);
	else if (skip_prefix(s, "diff-algorithm=", &arg)) {
		long value = parse_algorithm_value(arg);
		if (value < 0)
			return -1;
		/* clear out previous settings */
		DIFF_XDL_CLR(o, NEED_MINIMAL);
		o->xdl_opts &= ~XDF_DIFF_ALGORITHM_MASK;
		o->xdl_opts |= value;
	}
	else if (!strcmp(s, "ignore-space-change"))
		o->xdl_opts |= XDF_IGNORE_WHITESPACE_CHANGE;
	else if (!strcmp(s, "ignore-all-space"))
		o->xdl_opts |= XDF_IGNORE_WHITESPACE;
	else if (!strcmp(s, "ignore-space-at-eol"))
		o->xdl_opts |= XDF_IGNORE_WHITESPACE_AT_EOL;
	else if (!strcmp(s, "renormalize"))
		o->renormalize = 1;
	else if (!strcmp(s, "no-renormalize"))
		o->renormalize = 0;
	else if (!strcmp(s, "no-renames"))
		o->detect_rename = 0;
	else if (!strcmp(s, "find-renames")) {
		o->detect_rename = 1;
		o->rename_score = 0;
	}
	else if (skip_prefix(s, "find-renames=", &arg) ||
		 skip_prefix(s, "rename-threshold=", &arg)) {
		if ((o->rename_score = parse_rename_score(&arg)) == -1 || *arg != 0)
			return -1;
		o->detect_rename = 1;
	}
	else
		return -1;
	return 0;
}<|MERGE_RESOLUTION|>--- conflicted
+++ resolved
@@ -202,15 +202,9 @@
 		const char *path, int stage, int refresh, int options)
 {
 	struct cache_entry *ce;
-<<<<<<< HEAD
-	ce = make_cache_entry(mode, oid ? oid->hash : null_sha1, path, stage,
-			      (refresh ? (CE_MATCH_REFRESH |
-					  CE_MATCH_IGNORE_MISSING) : 0 ));
-=======
 	int ret;
 
-	ce = make_cache_entry(mode, sha1 ? sha1 : null_sha1, path, stage, 0);
->>>>>>> 1335d76e
+	ce = make_cache_entry(mode, oid ? oid->hash : null_sha1, path, stage, 0);
 	if (!ce)
 		return error(_("addinfo_cache failed for path '%s'"), path);
 
