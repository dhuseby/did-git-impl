/*
 * Sane locale-independent, ASCII ctype.
 *
 * No surprises, and works with signed and unsigned chars.
 */
#include "cache.h"

enum {
	S = GIT_SPACE,
	A = GIT_ALPHA,
	D = GIT_DIGIT,
	G = GIT_GLOB_SPECIAL,	/* *, ?, [, \\ */
<<<<<<< HEAD
	R = GIT_REGEX_SPECIAL	/* $, (, ), +, ., ^, {, | */
=======
	R = GIT_REGEX_SPECIAL,	/* $, (, ), +, ., ^, {, | */
	P = GIT_PATHSPEC_MAGIC  /* other non-alnum, except for ] and } */
>>>>>>> 488201c8
};

unsigned char sane_ctype[256] = {
	0, 0, 0, 0, 0, 0, 0, 0, 0, S, S, 0, 0, S, 0, 0,		/*   0.. 15 */
	0, 0, 0, 0, 0, 0, 0, 0, 0, 0, 0, 0, 0, 0, 0, 0,		/*  16.. 31 */
	S, P, P, P, R, P, P, P, R, R, G, R, P, P, R, P,		/*  32.. 47 */
	D, D, D, D, D, D, D, D, D, D, P, P, P, P, P, G,		/*  48.. 63 */
	P, A, A, A, A, A, A, A, A, A, A, A, A, A, A, A,		/*  64.. 79 */
	A, A, A, A, A, A, A, A, A, A, A, G, G, 0, R, P,		/*  80.. 95 */
	P, A, A, A, A, A, A, A, A, A, A, A, A, A, A, A,		/*  96..111 */
	A, A, A, A, A, A, A, A, A, A, A, R, R, 0, P, 0,		/* 112..127 */
	/* Nothing in the 128.. range */
};<|MERGE_RESOLUTION|>--- conflicted
+++ resolved
@@ -10,12 +10,8 @@
 	A = GIT_ALPHA,
 	D = GIT_DIGIT,
 	G = GIT_GLOB_SPECIAL,	/* *, ?, [, \\ */
-<<<<<<< HEAD
-	R = GIT_REGEX_SPECIAL	/* $, (, ), +, ., ^, {, | */
-=======
 	R = GIT_REGEX_SPECIAL,	/* $, (, ), +, ., ^, {, | */
 	P = GIT_PATHSPEC_MAGIC  /* other non-alnum, except for ] and } */
->>>>>>> 488201c8
 };
 
 unsigned char sane_ctype[256] = {
